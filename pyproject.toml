--- conflicted
+++ resolved
@@ -51,48 +51,24 @@
 issue-tracker = "https://github.com/shom-fr/xoa/issues"
 source-code = "https://github.com/shom-fr/xoa"
 
-<<<<<<< HEAD
-=======
-
->>>>>>> 6c672e6e
 [project.entry-points.console_scripts]
 xoa = "xoa.cli:main"
 
 [build-system]
-<<<<<<< HEAD
 requires = ["setuptools>=64", "wheel", "setuptools-scm[toml]>=8"]
-=======
-requires = ["setuptools >= 64", "wheel", "setuptools-scm[toml]>=8"]
->>>>>>> 6c672e6e
 build-backend = "setuptools.build_meta"
 
 [tool.setuptools]
 packages = ["xoa"]
 include-package-data = true
 
-<<<<<<< HEAD
-#[tool.setuptools.dynamic]
-#version = {attr = "xoa.__version__"}
-=======
-[tool.setuptools.dynamic]
-version = {attr = "xoa.__version__"}
->>>>>>> 6c672e6e
 
 [tool.setuptools_scm]
 fallback_version = "0.0.0"
 write_to = "xoa/_version.py"
 tag_regex= "^(?P<prefix>v)?(?P<version>[^\\+]+)(?P<suffix>.*)?$"
 
-<<<<<<< HEAD
-=======
-[tool.setuptools.package-data]
-xoa = [
-    "cf.cfg",
-    "cf.ini",
-    "_samples/*"
-]
 
->>>>>>> 6c672e6e
 [tool.flake8]
 max-line-length = 100
 ignore = [
@@ -106,10 +82,7 @@
     ".eggs",
     "doc"
 ]
-<<<<<<< HEAD
 
-=======
->>>>>>> 6c672e6e
 [tool.black]
 line-length = 100
 target-version = ['py311']
