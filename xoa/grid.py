# -*- coding: utf-8 -*-
"""
This module provides 1d to nD grid utilities to get information
or perform operations on a grid.

For operations between different grids, please see :mod:`xoa.regrid`.
"""
# Copyright 2020-2025 Shom
#
# Licensed under the Apache License, Version 2.0 (the "License");
# you may not use this file except in compliance with the License.
# You may obtain a copy of the License at
#
#     http://www.apache.org/licenses/LICENSE-2.0
#
# Unless required by applicable law or agreed to in writing, software
# distributed under the License is distributed on an "AS IS" BASIS,
# WITHOUT WARRANTIES OR CONDITIONS OF ANY KIND, either express or implied.
# See the License for the specific language governing permissions and
# limitations under the License.

import numpy as np
import xarray as xr

from .__init__ import XoaError, xoa_warn
from . import misc
from . import cf
from . import coords as xcoords


def apply_along_dim(
    ds, dim, func, coord_func=None, data_kwargs=None, coord_kwargs=None, name_kwargs=None, **kwargs
):
    """Apply an operator on data array or dataset dimensions

    The operator may potentially change size of the array.
    It is is applied on the data array with the data_kwargs
    arguments and the coordinate arrays with the coord_kwargs arguments.

    Parameters
    ----------
    ds: xarray.DataArray, xarray.Dataset
    dim: str, tuple(str)
    func: callable
        Operator function that works on a specific dimension.
        It is applied to both data and coordinates, unless
        ``coord_func`` is provided.
    coord_func: callable, None
        Fonction to apply to coordinates specifically, which defaults
        to ``func``
    data_kwargs: None, dict
        Parameters passed to func for the data array
    coord_kwargs: None, dict
        Parameters passed to func for the coordinates
    name_kwargs: dict(dict)
        A dict of whose keys are coordinate name and whose values
        are passed to func only for these coordinates.
    kwargs: dict
        Extra keywords are passed to the ``func`` function

    Return
    ------
    xarray.DataArray, xarray.Dataset

    See also
    --------
    get_centers
    get_edges
    pad
    """
    # Always return a copy
    dso = ds.copy()

    # Loop on dims
    if coord_func is None:
        coord_func = func
    dim = cf.get_cf_specs(ds).parse_dims(dim, ds)
    dims = (dim,) if isinstance(dim, str) else dim
    for dim in dims:
        if dim not in dso.dims:
            continue

        # Data array or dataset
        old_coords = dso.coords
        if isinstance(dso, xr.Dataset):
            das = dso.data_vars.values()
            dso = xr.Dataset()
        else:
            das = [dso]
        daos = {}
        kwd = kwargs.copy()
        if data_kwargs:
            kwd.update(data_kwargs)
        for da in das:
            if dim not in da.dims:
                dao = da
            else:
                kw = kwd.copy()
                if name_kwargs and da.name in name_kwargs:
                    kw.update(name_kwargs.get(da.name))
                dao = func(xr.DataArray(da.data, dims=da.dims), dim, **kw)
                dao.name = da.name
                dao.encoding = da.encoding
                dao.attrs = da.attrs
            daos[dao.name] = dao
        if isinstance(dso, xr.Dataset):
            dso = dso.update(daos)
            dso.attrs = ds.attrs
            dso.encoding = ds.encoding
        else:
            dso = list(daos.values())[0]
        da_names = [name for name in daos.keys() if name]

        # Coordinates
        coords = {}
        if name_kwargs is None:
            name_kwargs = {}
        for coord_name, old_coord in old_coords.items():
            if coord_name in da_names:
                continue
            if dim in old_coord.dims:
                kw = kwargs or {}
                for dd in (coord_kwargs, name_kwargs.get(coord_name)):
                    if dd:
                        kw.update(dd)
                coord = coord_func(xr.DataArray(old_coord.data, dims=old_coord.dims), dim, **kw)
                coord.attrs = old_coord.attrs
                coord.encoding = old_coord.encoding
            else:
                coord = old_coord
            coords[coord_name] = coord
        dso = dso.assign_coords(coords)

    cf.assign_cf_specs(dso, ds)

    return dso


def _pad_(da, dim, pad_width, mode, **kwargs):
    pad_width = pad_width.get(dim, 0)
    if not pad_width:
        return da.copy()

    if mode != "linear_extrap":
        return da.pad({dim: pad_width}, mode=mode, **kwargs)

    to_concat = []
    if isinstance(pad_width, int):
        pad_width = (pad_width,)
    pad_width0 = pad_width[0]
    pad_width1 = pad_width[-1]
    if not pad_width0 and not pad_width1:
        return da
    if pad_width0:
        ramp0 = xr.DataArray(np.arange(pad_width0, 0, -1, dtype=da.dtype), dims=dim)
        da0 = da[{dim: 0}] + (da[{dim: 0}] - da[{dim: 1}]) * ramp0
        to_concat.append(da0.transpose(*da.dims))
    to_concat.append(da)
    if pad_width1:
        ramp1 = xr.DataArray(np.arange(1, pad_width1 + 1, dtype=da.dtype), dims=dim)
        da1 = da[{dim: -1}] + (da[{dim: -1}] - da[{dim: -2}]) * ramp1
        to_concat.append(da1.transpose(*da.dims))

    return xr.concat(to_concat, dim=dim)


def pad(da, pad_width, mode="edge", coord_mode="linear_extrap", name_kwargs=None, **kwargs):
    """Pad data and coordinates along dimensions

    This function adds the ``"linear_extrap"`` mode support to the builtin
    :meth:`xarray.DataArray.pad` methods.

    Parameters
    ----------
    da: xarray.DataArray
    pad_width: dict
        Pad widths. Keys are dimensions and values are int or tuple of ints.
    mode: str
        Extrapolation mode for the data array
    coord_mode: str
        Extrapolation mode for the coordinates
    name_kwargs: dict(dict)
        Keys are coordinates names and valkues are parameters to pass
        to :func:`xarray.pad` for this coordinate array
    kwargs:
        Extra arguments are passed to :func:`xarray.pad`

    Return
    ------
    xarray.DataArray

    See also
    --------
    get_centers
    get_edges
    apply_along_dim
    xarray.pad
    """
    pad_width = cf.get_cf_specs(da).parse_dims(pad_width, da)
    return apply_along_dim(
        da,
        list(pad_width.keys()),
        _pad_,
        data_kwargs={"mode": mode, **kwargs},
        coord_kwargs={"mode": coord_mode},
        name_kwargs=name_kwargs,
        pad_width=pad_width,
    )


def _get_centers_(da, dim):
    dao = da.isel({dim: slice(None, -1)})
    dao = dao + 0.5 * da.diff(dim).data
    return dao


def get_centers(da, dim):
    """Interpolate the data array at mid grid points along the `dim` dimension(s)

    .. note:: Coordinates are also centered

    Parameters
    ----------
    da: xarray.DataArray
    dim: str, tuple
        Single or tuple of data-array or generic dimension names.

    Return
    ------
    xarray.DataArray

    See also
    --------
    pad
    get_edges
    apply_along_dim
    """
    dim = cf.get_cf_specs(da).parse_dims(dim, da)
    return apply_along_dim(da, dim, _get_centers_)


def get_edges(da, dim, mode="edge", **kwargs):
    """Interpolate and extrapolate a data array at grid edges along the `dim` dimension(s)

    .. note:: Coordinates are linearly extrapolated

    Parameters
    ----------
    da: xarray.DataArray
    dim: str, tuple
        Single or tuple of data-array or generic dimension names.
    mode: str
        Extrapolation mode at grid edges
    kwargs:
        Extra arguments are passed to :func:`pad`

    Return
    ------
    xarray.DataArray

    See also
    --------
    pad
    get_centers
    apply_along_dim
    """
    # Extrapolate
    dim = cf.get_cf_specs(da).parse_dims(dim, da)
    dims = (dim,) if isinstance(dim, str) else dim
    pad_width = dict((dim, 1) for dim in dims)
    da = pad(da, pad_width=pad_width, mode=mode, **kwargs)

    # Inner edges
    return get_centers(da, dim)


class shift_directions(misc.IntEnumChoices, metaclass=misc.XEnumMeta):
    """Shift directions for :func:`shift`"""

    #: To the left/bottom/west/south/low
    left = -1
    #: To the left/bottom/west/south/low
    bottom = -1
    #: To the left/bottom/west/south/low
    south = -1
    #: To the left/bottom/west/south/low
    low = -1
    #: To the left/bottom/west/south/low
    west = -1
    #: To the right/top/east/north/high
    right = 1
    #: To the right/top/east/north/high
    top = 1
    #: To the right/top/east/north/high
    north = 1
    #: To the right/top/east/north/high
    high = 1
    #: To the right/top/east/north/high
    east = 1


def shift(da, shift_dirs, mode="edge", **kwargs):
    """Shift the grid by an half grid cell along specified dimensions and directions

    This is typically useful with Arakawa grids.

    Parameters
    ----------
    da: xarray.DataArray, xarray.Dataset
    shift_dirs: dict
        Keys are dimension names and values are directions:
        {shift_directions.rst_with_links}
    mode: str
        Extrapolation mode at grid edges
    kwargs:
        Extra arguments are passed to :func:`pad`

    Return
    ------
    xarray.DataArray, xarray.Dataset

    See also
    --------
    pad
    get_edges
    get_centers
    """
    shift_dirs = cf.get_cf_specs(da).parse_dims(shift_dirs, da)

    # Extrapolate
    pad_width = {}
    for dim, shift_dir in shift_dirs.items():
        pad_width[dim] = (1, 0) if shift_directions[shift_dir] < 0 else (0, 1)
    da = pad(da, pad_width=pad_width, mode=mode, **kwargs)

    # Inner edges
    return get_centers(da, list(shift_dirs.keys()))


shift.__doc__ = shift.__doc__.format(**locals())


def _diff_(da, dim):
    return da.diff(dim)


def diff(da, dim):
    """Compute the difference between consecutive grid points

    .. note:: Coordinates are centered between grid point with :func:`get_centers`

    Parameters
    ----------
    da: xarray.DataArray
    dim: str, tuple

    Return
    ------
    xarray.DataArray

    See also
    --------
    pad
    get_edges
    get_centers
    apply_along_dim
    """
    return apply_along_dim(da, dim, _diff_, coord_func=_get_centers_)


class dz2depth_ref_types(misc.IntEnumChoices, metaclass=misc.DefaultEnumMeta):
    """Integration ref types for :func:`dz2depth`"""

    #: Infer it (default)
    infer = 0
    #: Up (SSH)
    top = 1
    #: Up (SSH)
    ssh = 1
    #: Bottom (bathy)
    bottom = -1
    #: Bottom (bathy)
    bathy = -1


def dz2depth(dz, positive=None, zdim=None, ref=None, ref_type='infer', centered=False):
    """Integrate layer thicknesses to compute depths

    The output depths are the depths at the bottom of the layers and the top
    is at a depth of zero. Thus, the output array has the same dimensions
    as the input array of layer thinknesses.

    Parameters
    ----------
    dz: xarray.DataArray
        Layer thinknesses
    positive: str, int, None
        Direction over wich coordinates are increasing:
        {xcoords.positive_attr.rst_with_links}
        When "up", the first level is supposed to be the bottom
        and the output coordinates are negative.
        When "down", first level is supposed to be the top
        and the output coordinates are positive.
        When "guess", the dz array must have an axis coordinate
        of the same name as the z dimension, and this coordinate must have
        a valid positive attribute.
    zdim: str
        Name of the vertical dimension.
        If note set, it is infered with :func:`~xoa.coords.get_cf_dims`.
    ref: xarray.DataArray
        Reference array converting layer thicknesses to depth:

        - If **positive up**, it is expected to be the **SSH** (sea surface heigth)
          by default
        - If **positive down**, it is expected to be by default the depth of ground
          also known as **bathymetry**, which should be positive.

    ref_type: str, int
        Type of `ref`:
        {dz2depth_ref_types.rst_with_links}
    centered: bool
        Get depth a the middle of layers instead at their edge

    Return
    ------
    xarray.DataArray
        Output depths with the same dimensions as input array.

    Example
    -------
    .. ipython:: python

        @suppress
        from xoa.grid import dz2depth
        @suppress
        import xarray as xr
        dz = xr.DataArray([1., 3., 4.], dims="nz")

        # Positive down
        print(dz2depth(dz, "down"))

        # Positive up
        print(dz2depth(dz, "up"))
    """
    # Vertical dimension
    if zdim is None:
        zdim = xcoords.get_zdim(dz, errors="raise")

    # Positive attribute
    positive = xcoords.positive_attr[positive].name
    if positive == "infer":
        positive = xcoords.get_positive_attr(dz, zdim)
        if positive is None:
            raise XoaError("Can't infer positive attribute from data array/dataset")

    # Integrate
    depth = dz.cumsum(dim=zdim)
    depth = pad(depth, {zdim: (1, 0)}, mode="constant", constant_values=0)
    ref_type = dz2depth_ref_types[ref_type].name
    cfspecs = cf.get_cf_specs(dz)
    if ref is None and ref_type == "infer":
        if cfspecs.data_vars.match(ref, "bathy"):
            ref_type = "bottom"
        elif cfspecs.data_vars.match(ref, "ssh"):
            ref_type = "top"
        else:
            ref_type = "top" if positive == "down" else "bottom"
    if positive == "up":
        if ref is None:
            ref = depth.isel({zdim: -1})
        elif ref is not None and ref_type == "top":
            ref = depth.isel({zdim: -1}) - ref
        depth[:] -= ref
    else:
        if ref is not None:
            if ref_type == "bottom":
                depth[:] -= depth.isel({zdim: -1})
            depth[:] += ref

    # Fix index
    if zdim in depth.indexes:
        dnz = depth[zdim].diff(zdim).pad({zdim: (0, 1)}, mode="edge")
        depth = xcoords.change_index(depth, zdim, depth[zdim] + 0.5 * dnz.data)

    # Centered
    if centered:
        depth = get_centers(depth, zdim)
        if zdim in depth.indexes:
            depth = depth.assign_coords({zdim: dz[zdim]})

    # Finalize
    depth.attrs["positive"] = positive
    depth = cfspecs.format_coord(
        depth, "depth", rename=True, format_coords=False, rename_dims=False
    )

    return depth


dz2depth.__doc__ = dz2depth.__doc__.format(**locals())


@misc.ERRORS.format_function_docstring
def decode_cf_dz2depth(ds, errors="raise", **kwargs):
    """Compute depth from layer thickness in a dataset

    This makes use of the :meth:`~xoa.cf.CFSpecs` instance that is retreived
    with :func:`xoa.cf.get_cf_specs` with ds as an argument in order to
    find needed variables.

    Parameters
    ----------
    ds: xarray.Dataset
        Dataset that contains everything
    {errors}
    kwargs: dict
        Extra keywords are passed to :func:`dz2depth`

    Return
    ------
    xarray.Dataset
        A new dataset with a depth coordinate

    See also
    --------
    dz2depth
    xoa.cf.get_cf_specs
    """
    ds = ds.copy()
    errors = misc.ERRORS[errors]

    # Find needed stuff
    cfspecs = cf.get_cf_specs(ds)
    dz = cfspecs.search(ds, 'dz', errors=errors)
    if dz is None:
        return ds
    zdim = xcoords.get_cf_dims(dz, "z", errors=errors)
    if zdim is None:
        return ds
    positive = cfspecs["vertical"]["positive"]
    if positive is None:
        positive = xcoords.get_positive_attr(ds, zdim)
    if positive is None:
        msg = "Can't infer positive attribute from data dataset"
        if errors == "raise":
            raise XoaError(msg)
        xoa_warn(msg)
        return ds
    ssh = cfspecs.search(ds, 'ssh', errors="ignore")
    bathy = cfspecs.search(ds, 'bathy', errors="ignore")

    # Make choices
    if ssh is None and bathy is None:
        ref, ref_type = None, "infer"
    else:
        for ref, ref_type in [(bathy, "bathy"), (ssh, "ssh")][:: int(positive)]:
            if ref is not None:
                break

    # Compute depth
    depth = dz2depth(dz, positive=positive, zdim=zdim, ref=ref, ref_type=ref_type, centered=True)

    # Assign to dataset
    return ds.assign_coords(depth=depth)


@misc.ERRORS.format_function_docstring
def to_rect(da, tol=1e-5, errors="warn"):
    """Convert the curvilinear coordinates of array/dataset to rectangular axis coordinates

    It checks if the coordinates may be converted to 1D  axis without loss of information.

    Parameters
    ----------
    da: xarray.DataArray, xarray.Dataset
        In case of a dataset, it must contain longitudes and latitudes.
    to: float
        Absolute tolerance of the variability of a coordinate along its constant dimension
        to consider it as a 1D axis coordinate.
    {errors}

    Return
    ------
    xarray.DataArray, xarray.Dataset
    """
    # da = da.copy()
    new_coords = {}
    rename_args = {}
    da = cf.infer_coords(da)
    errors = misc.ERRORS[errors]
    for name, coord in da.coords.items():
        if coord.ndim != 2:
            continue
        if xcoords.is_lon(coord):
            odim = xcoords.get_ydim(coord, errors="ignore")
        elif xcoords.is_lat(coord):
            odim = xcoords.get_xdim(coord, errors="ignore")
        else:
            continue
        dims = [odim] if odim else coord.dims
        for odim in dims:
            if np.allclose(coord.min(odim), coord.max(odim), atol=tol, equal_nan=True):
                new_coords[name] = xr.DataArray(
                    coord.isel({odim: 0}).data, dims=name, attrs=coord.attrs
                )
                new_coords[name].encoding.update(coord.encoding)
                dim = coord.dims[0] if coord.dims[1] == odim else coord.dims[1]
                rename_args[dim] = name
                break
        else:
            msg = (
                "Cannot convert to curvilinear to rectangular grid since since coordinate "
                f"'{name}' is not constant along one of its dimensions"
            )
            if errors == "raise":
                raise XoaError(msg)
<<<<<<< HEAD
            elif errors == "warn":
=======
            elif errors == "ignore":
>>>>>>> 6c672e6e
                xoa_warn(msg)
    if new_coords:
        return (
            da.reset_coords(list(new_coords), drop=True)
            .rename(rename_args)
            .assign_coords(new_coords)
        )
    return da<|MERGE_RESOLUTION|>--- conflicted
+++ resolved
@@ -29,7 +29,14 @@
 
 
 def apply_along_dim(
-    ds, dim, func, coord_func=None, data_kwargs=None, coord_kwargs=None, name_kwargs=None, **kwargs
+    ds,
+    dim,
+    func,
+    coord_func=None,
+    data_kwargs=None,
+    coord_kwargs=None,
+    name_kwargs=None,
+    **kwargs,
 ):
     """Apply an operator on data array or dataset dimensions
 
@@ -123,7 +130,11 @@
                 for dd in (coord_kwargs, name_kwargs.get(coord_name)):
                     if dd:
                         kw.update(dd)
-                coord = coord_func(xr.DataArray(old_coord.data, dims=old_coord.dims), dim, **kw)
+                coord = coord_func(
+                    xr.DataArray(old_coord.data, dims=old_coord.dims),
+                    dim,
+                    **kw,
+                )
                 coord.attrs = old_coord.attrs
                 coord.encoding = old_coord.encoding
             else:
@@ -164,7 +175,14 @@
     return xr.concat(to_concat, dim=dim)
 
 
-def pad(da, pad_width, mode="edge", coord_mode="linear_extrap", name_kwargs=None, **kwargs):
+def pad(
+    da,
+    pad_width,
+    mode="edge",
+    coord_mode="linear_extrap",
+    name_kwargs=None,
+    **kwargs,
+):
     """Pad data and coordinates along dimensions
 
     This function adds the ``"linear_extrap"`` mode support to the builtin
@@ -383,7 +401,7 @@
     bathy = -1
 
 
-def dz2depth(dz, positive=None, zdim=None, ref=None, ref_type='infer', centered=False):
+def dz2depth(dz, positive=None, zdim=None, ref=None, ref_type="infer", centered=False):
     """Integrate layer thicknesses to compute depths
 
     The output depths are the depths at the bottom of the layers and the top
@@ -531,7 +549,7 @@
 
     # Find needed stuff
     cfspecs = cf.get_cf_specs(ds)
-    dz = cfspecs.search(ds, 'dz', errors=errors)
+    dz = cfspecs.search(ds, "dz", errors=errors)
     if dz is None:
         return ds
     zdim = xcoords.get_cf_dims(dz, "z", errors=errors)
@@ -546,8 +564,8 @@
             raise XoaError(msg)
         xoa_warn(msg)
         return ds
-    ssh = cfspecs.search(ds, 'ssh', errors="ignore")
-    bathy = cfspecs.search(ds, 'bathy', errors="ignore")
+    ssh = cfspecs.search(ds, "ssh", errors="ignore")
+    bathy = cfspecs.search(ds, "bathy", errors="ignore")
 
     # Make choices
     if ssh is None and bathy is None:
@@ -558,7 +576,14 @@
                 break
 
     # Compute depth
-    depth = dz2depth(dz, positive=positive, zdim=zdim, ref=ref, ref_type=ref_type, centered=True)
+    depth = dz2depth(
+        dz,
+        positive=positive,
+        zdim=zdim,
+        ref=ref,
+        ref_type=ref_type,
+        centered=True,
+    )
 
     # Assign to dataset
     return ds.assign_coords(depth=depth)
@@ -614,11 +639,7 @@
             )
             if errors == "raise":
                 raise XoaError(msg)
-<<<<<<< HEAD
             elif errors == "warn":
-=======
-            elif errors == "ignore":
->>>>>>> 6c672e6e
                 xoa_warn(msg)
     if new_coords:
         return (
