--- conflicted
+++ resolved
@@ -55,7 +55,7 @@
 """
 
 # Directory of sample files
-_SAMPLE_DIR = os.path.join(os.path.dirname(__file__), '_samples')
+_SAMPLE_DIR = os.path.join(os.path.dirname(__file__), "_samples")
 
 _PACKAGES = [
     "platformdirs",
@@ -110,7 +110,6 @@
 
 def _get_cache_():
     from . import _XOA_CACHE
-<<<<<<< HEAD
 
     return _XOA_CACHE
 
@@ -122,21 +121,9 @@
     except ImportError:
         from appdirs import user_config_dir
 
-=======
-
-    return _XOA_CACHE
-
-
-def get_default_user_config_file():
-    """Get the default user config file name"""
-    try:
-        from platformdirs import user_config_dir
-    except ImportError:
-        from appdirs import user_config_dir
-
->>>>>>> 6c672e6e
         warnings.warn(
-            "appdirs is deprecated. Please install platformdirs.", warnings.DeprecationWarning
+            "appdirs is deprecated. Please install platformdirs.",
+            warnings.DeprecationWarning,
         )
     return os.path.join(user_config_dir("xoa"), "xoa.cfg")
 
@@ -178,7 +165,11 @@
     if "options" not in xoa_cache:
         default_user_config_file = get_default_user_config_file()
         xoa_cache["options"] = configobj.ConfigObj(
-            (default_user_config_file if os.path.exists(default_user_config_file) else None),
+            (
+                default_user_config_file
+                if os.path.exists(default_user_config_file)
+                else None
+            ),
             configspec=xoa_cache["cfgspecs"],
             file_error=False,
             raise_errors=True,
@@ -186,7 +177,9 @@
         )
     if cfgfile:
         xoa_cache["options"].merge(
-            configobj.ConfigObj(cfgfile, file_error=True, raise_errors=True, list_values=True)
+            configobj.ConfigObj(
+                cfgfile, file_error=True, raise_errors=True, list_values=True
+            )
         )
     xoa_cache["options"].validate(validate.Validator(), copy=True)
 
@@ -216,7 +209,9 @@
         if m:
             section, option = m.groups()
         else:
-            raise XoaConfigError("You must provide an option name to get_option")
+            raise XoaConfigError(
+                "You must provide an option name to get_option"
+            )
     try:
         value = options[section][option]
     except Exception:
@@ -325,7 +320,7 @@
         print(get_option('plot.cmapdiv'))
     """
     xoa_cache = _get_cache_()
-    del xoa_cache['options']
+    del xoa_cache["options"]
 
 
 def show_options(specs=False):
@@ -348,7 +343,9 @@
     if specs:
         print(CONFIG_SPECS.strip("\n"))
     else:
-        print("\n".join(_get_options_().write()).strip("\n").replace('#', ' #'))
+        print(
+            "\n".join(_get_options_().write()).strip("\n").replace("#", " #")
+        )
 
 
 def _parse_requirements_(reqfile):
