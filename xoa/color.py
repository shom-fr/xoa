# -*- coding: utf-8 -*-
"""
Colors and colormaps utilities
"""
# Copyright 2020-2021 Shom
#
# Licensed under the Apache License, Version 2.0 (the "License");
# you may not use this file except in compliance with the License.
# You may obtain a copy of the License at
#
#     http://www.apache.org/licenses/LICENSE-2.0
#
# Unless required by applicable law or agreed to in writing, software
# distributed under the License is distributed on an "AS IS" BASIS,
# WITHOUT WARRANTIES OR CONDITIONS OF ANY KIND, either express or implied.
# See the License for the specific language governing permissions and
# limitations under the License.

<<<<<<< HEAD
=======

>>>>>>> 3d2cb564
import warnings

import cmocean
import matplotlib.pyplot as plt


def crop_cmap(cmapin, vmin, vmax, pivot=0):
    """Crop a colormap so that it is centered around pivot

    This is a wrapper for :func:`cmocean.tools.crop`.

    Parameters
    ----------
    cmap: colormap
        Compatible with :func:`matplotlib.pyplot.get_cmap`.
    vmin: float
        Min data value
    vmax: float
        Max data value
    pivot: float
        The colormap will be centered on this value.
        Should be lower than vmax et greater than vmin.
    """
    cmapin = plt.get_cmap(cmapin)
    return cmocean.tools.crop(cmapin, vmin, vmax, pivot)


class CmapAdapter(object):
    """Adapt a given colormap to data

    Parameters
    ----------
    cmap:
        The colormap to adapt
    specs: str, None
        Transformation specifications or None.

        When a string, it must have the format ``"<type><value>"``, where
        type is ``"piv"`` or ``"cyc"``, and value is convertible to a float.

        If type is ``"piv"``, that colormap is expected typically
        to be **diverging**, and is cropped
        using :func:`crop_cmap`, after min and max value are set with
        :meth:`set_vlim`.

        If type is ``"cyc"``, min is set to 0 and max to ``value``,
        and the colormap is
        expected to be **circular**, like ``"cmo.phase"``.

    Example
    -------
    .. ipython:: python

        @suppress
        from xoa.color import CmapAdapter
        @suppress
        import matplotlib.pyplot as plt, numpy as np
        cma = CmapAdapter('cmo.balance', 'piv0')
        data = np.arange(100).reshape(10, 10) - 20
        cma.set_vlim(data.min(), data.max())
        plt.contourf(data, **cma.get_dict());
        @savefig api.color.cmapadapter.png
        plt.colorbar();
    """

    def __init__(self, cmap, specs=None):
        self.cmap = plt.get_cmap(cmap)
        self.vmin = self.vmax = None
        if specs is None:
            self.specs = None
        if specs.startswith("piv"):
            self.specs = ("pivot", float(specs[3:]))
        elif specs.startswith("cyc"):
            self.specs = ("cycle", float(specs[3:]))
            self.vmin = 0
            self.vmax = self.specs[1]

    def set_vlim(self, vmin, vmax):
        """Set the min and max data value for scaling"""
        if self.specs and self.specs[0] == "cycle":
            vmin, vmax = 0, 360.0
        self.vmin = vmin
        self.vmax = vmax
        return vmin, vmax

    def get_cmap(self):
        """Get the adapted colormap"""
        if self.specs[0] == "pivot":
            if self.vmin is None or self.vmax is None:
                warnings.warn(
                    "cmap not adapted since vmin and vmin are not set"
                )
                return self.cmap
            return crop_cmap(self.cmap, self.vmin, self.vmax, self.specs[1])

    def get_dict(self):
        """The specs for plots as a dict whose keys are cmap, vmin and vmax"""
        return dict(cmap=self.get_cmap(), vmin=self.vmin, vmax=self.vmax)<|MERGE_RESOLUTION|>--- conflicted
+++ resolved
@@ -16,14 +16,10 @@
 # See the License for the specific language governing permissions and
 # limitations under the License.
 
-<<<<<<< HEAD
-=======
-
->>>>>>> 3d2cb564
-import warnings
-
 import cmocean
 import matplotlib.pyplot as plt
+
+from .__init__ import xoa_warn
 
 
 def crop_cmap(cmapin, vmin, vmax, pivot=0):
@@ -109,7 +105,7 @@
         """Get the adapted colormap"""
         if self.specs[0] == "pivot":
             if self.vmin is None or self.vmax is None:
-                warnings.warn(
+                xoa_warn(
                     "cmap not adapted since vmin and vmin are not set"
                 )
                 return self.cmap
