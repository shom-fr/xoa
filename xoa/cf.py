--- conflicted
+++ resolved
@@ -36,7 +36,9 @@
     import warnings
 
     warnings.warn(
-        "appdirs is deprecated. Please install platformdirs.", warnings.DeprecationWarning, 2
+        "appdirs is deprecated. Please install platformdirs.",
+        warnings.DeprecationWarning,
+        2,
     )
 
 from .__init__ import XoaError, xoa_warn, get_option
@@ -48,14 +50,6 @@
 # Joint variables and coords config specification file
 _INIFILE = os.path.join(_THISDIR, "cf.ini")
 
-<<<<<<< HEAD
-=======
-_user_cache_dir = user_cache_dir("xoa")
-
-#: User cache file for cf specs
-USER_CF_CACHE_FILE = os.path.join(_user_cache_dir, "cf.pyk")
-
->>>>>>> 6c672e6e
 #: User CF config file
 USER_CF_FILE = os.path.join(user_config_dir("xoa"), "cf.cfg")
 
@@ -72,8 +66,8 @@
 
 ATTRS_PATCH_MODE = Choices(
     {
-        'fill': 'do not erase existing attributes, just fill missing ones',
-        'replace': 'replace existing attributes',
+        "fill": "do not erase existing attributes, just fill missing ones",
+        "replace": "replace existing attributes",
     },
     parameter="mode",
     description="policy for patching existing attributes",
@@ -152,7 +146,8 @@
             root_pattern = root_patterns[attr]
             re_match[attr] = re.compile(
                 formats[attr].format(
-                    root=rf"(?P<root>{root_pattern})", loc=rf"(?P<loc>{location_pattern})"
+                    root=rf"(?P<root>{root_pattern})",
+                    loc=rf"(?P<loc>{location_pattern})",
                 ),
                 re.I,
             ).fullmatch
@@ -178,7 +173,11 @@
         "long_name": "{root} at {loc} location",
     }
 
-    root_patterns = {"name": r"\w+", "standard_name": r"\w+", "long_name": r"[\w ]+"}
+    root_patterns = {
+        "name": r"\w+",
+        "standard_name": r"\w+",
+        "long_name": r"[\w ]+",
+    }
 
     location_pattern = "[a-z]+"
 
@@ -214,8 +213,8 @@
                 xoa_warn(
                     'No separator found in "name_format" and '
                     'and no "valid_locations" specified: '
-                    f'{name_format}. This leads to ambiguity during '
-                    'regular expression parsing.'
+                    f"{name_format}. This leads to ambiguity during "
+                    "regular expression parsing."
                 )
             self.formats["name"] = name_format
         elif name_format is not None:
@@ -328,7 +327,7 @@
                 if not loc or loc_ == loc:
                     loc = loc_
                 elif errors != "ignore":
-                    src = ' and '.join(src)
+                    src = " and ".join(src)
                     msg = (
                         "The location parsed from long_name attribute "
                         f"[{loc_}] conflicts the location parsed from the "
@@ -380,7 +379,7 @@
             return False
         if not isinstance(loc, str):
             raise XoaCFError(
-                'Invalid loc argument. Must one of: '
+                "Invalid loc argument. Must one of: "
                 'None, Trye, "any", False, "" or a location string'
             )
         # if self._re_encoded(loc):
@@ -389,7 +388,7 @@
         if self.valid_locations and loc not in self.valid_locations:
             raise XoaCFError(
                 f'Location "{loc}" is invalid. '
-                'Valid locations are: ' + ', '.join(self.valid_locations)
+                "Valid locations are: " + ", ".join(self.valid_locations)
             )
         return loc
 
@@ -535,7 +534,7 @@
         """
         attrs = attrs.copy()
         for attr, value in attrs.items():
-            if attr in self.valid_attrs and attr != 'name':
+            if attr in self.valid_attrs and attr != "name":
                 if isinstance(value, list):
                     value = [self.format_attr(attr, v, loc, standardize=standardize) for v in value]
                 else:
@@ -646,7 +645,11 @@
 
                 # Location
                 value = self.merge_attr(
-                    attr, attrs.get(attr, None), value, loc, standardize=standardize
+                    attr,
+                    attrs.get(attr, None),
+                    value,
+                    loc,
+                    standardize=standardize,
                 )
 
             if value is not None:
@@ -718,7 +721,11 @@
         if attrs:
             da.attrs.update(
                 self.patch_attrs(
-                    da.attrs, attrs, standardize=standardize, replace=replace_attrs, **kwloc
+                    da.attrs,
+                    attrs,
+                    standardize=standardize,
+                    replace=replace_attrs,
+                    **kwloc,
                 )
             )
         else:
@@ -850,7 +857,7 @@
         if cache is None:
             cache = get_option("cf.cache")
         cache = cache and (
-            (isinstance(cfg, str) and '\n' not in cfg)
+            (isinstance(cfg, str) and "\n" not in cfg)
             or (isinstance(cfg, dict) and "register" in cfg and cfg["register"]["name"])
         )
         if cache:
@@ -865,7 +872,7 @@
                 return copy.deepcopy(cf_cache["loaded_dicts"][cache_key])
 
         # Check input type
-        if isinstance(cfg, str) and '\n' in cfg:  # multi-line content
+        if isinstance(cfg, str) and "\n" in cfg:  # multi-line content
             cfg = cfg.split("\n")
         elif isinstance(cfg, CFSpecs):
             cfg = cfg._dict
@@ -983,7 +990,7 @@
         if "_cfs" in self.__dict__ and name in self.__dict__["_cfs"]:
             return self.__dict__["_cfs"][name]
         if name == "dims":
-            return self._dict['dims']
+            return self._dict["dims"]
         raise AttributeError(
             "'{}' object has no attribute '{}'".format(self.__class__.__name__, name)
         )
@@ -991,17 +998,17 @@
     @property
     def dims(self):
         """Dictionary of dims per dimension type within x, y, z, t and f"""
-        return self._dict['dims']
+        return self._dict["dims"]
 
     @property
     def coords(self):
         """Specifications for coords :class:`CFCoordSpecs`"""
-        return self._cfs['coords']
+        return self._cfs["coords"]
 
     @property
     def data_vars(self):
         """Specification for data_vars :class:`CFVarSpecs`"""
-        return self._cfs['data_vars']
+        return self._cfs["data_vars"]
 
     # def __str__(self):
     #     return pformat(self._dict)
@@ -1033,7 +1040,7 @@
         for category in self.categories:
             items[category] = dict(items[category])
             for name in self[category].names:
-                if items[category][name]['exclude']:
+                if items[category][name]["exclude"]:
                     del items[category][name]
 
         # Refill
@@ -1043,16 +1050,16 @@
 
         # Updates valid dimensions
         alt_names = {}
-        for name, coord_specs in self._dict['coords'].items():
+        for name, coord_specs in self._dict["coords"].items():
             if coord_specs["attrs"]["axis"]:
-                axis = coord_specs["attrs"]['axis'].lower()
-                self._dict['dims'][axis].append(name)  # generic name
-                if coord_specs['name']:  # specialized names
-                    self._dict['dims'][axis].append(coord_specs['name'])
-                alt_names.setdefault(axis, []).extend(coord_specs['alt_names'])  # alternate names
-        for axis in self._dict['dims']:
+                axis = coord_specs["attrs"]["axis"].lower()
+                self._dict["dims"][axis].append(name)  # generic name
+                if coord_specs["name"]:  # specialized names
+                    self._dict["dims"][axis].append(coord_specs["name"])
+                alt_names.setdefault(axis, []).extend(coord_specs["alt_names"])  # alternate names
+        for axis in self._dict["dims"]:
             if axis in alt_names:
-                self._dict['dims'][axis].extend(alt_names[axis])
+                self._dict["dims"][axis].extend(alt_names[axis])
 
         # Force the registration name
         if self._name:
@@ -1138,7 +1145,7 @@
                 except Exception:
                     pass
 
-        specs['processed'] = True
+        specs["processed"] = True
         yield category, name, specs
 
     def get_loc(self, da):
@@ -1188,7 +1195,7 @@
         def check_coords(da, specs, locations):
             """Scan the add_coords_loc section and the coordinates and dimensions"""
             for cf_coord_name, coord_loc in specs["add_coords_loc"].items():
-                if self.coords[cf_coord_name]["attrs"].get("axis", "").lower() not in 'xyz':
+                if self.coords[cf_coord_name]["attrs"].get("axis", "").lower() not in "xyz":
                     continue
 
                 loc = specs["loc"] if coord_loc is True else coord_loc
@@ -1231,7 +1238,7 @@
             cf_coord_name = cf_names.get(coord.name) if cf_names else self.coords.match(coord)
             if (
                 cf_coord_name
-                and (self.coords[cf_coord_name]["attrs"]["axis"] or "").lower() in 'xyz'
+                and (self.coords[cf_coord_name]["attrs"]["axis"] or "").lower() in "xyz"
             ):
                 if locations.get(coord.name) is None:
                     if self.coords[cf_coord_name]["add_loc"] is not False:
@@ -1335,7 +1342,7 @@
                 new_name = self[cat].format_dataarray(
                     da,
                     cf_name=cf_name,
-                    attrs=attrs if isinstance(attrs, bool) else attrs.get(da.name),
+                    attrs=(attrs if isinstance(attrs, bool) else attrs.get(da.name)),
                     # format_coords=False,
                     loc=locations.get(da.name),
                     **kwargs,
@@ -1359,8 +1366,8 @@
                 cda = obj.coords[cname]
                 new_coord_name = self.coords.format_dataarray(
                     cda,
-                    cf_name=cf_names.get(cname) if isinstance(cf_names, dict) else None,
-                    attrs=attrs if isinstance(attrs, bool) else attrs.get(cname, True),
+                    cf_name=(cf_names.get(cname) if isinstance(cf_names, dict) else None),
+                    attrs=(attrs if isinstance(attrs, bool) else attrs.get(cname, True)),
                     # related=obj,
                     # format_coords=False,
                     # loc=loc, add_loc_to_name=add_loc_to_coord_names,
@@ -1881,7 +1888,15 @@
         return None, None
 
     @ERRORS.format_method_docstring
-    def search_coord(self, obj, cf_name=None, loc="any", get="obj", single=True, errors="warn"):
+    def search_coord(
+        self,
+        obj,
+        cf_name=None,
+        loc="any",
+        get="obj",
+        single=True,
+        errors="warn",
+    ):
         """Search for a coord that maches given or any specs
 
         Parameters
@@ -1927,7 +1942,12 @@
         CFCoordSpecs.search
         """
         return self.coords.search(
-            obj, cf_name=cf_name, loc=loc, get=get, single=single, errors=errors
+            obj,
+            cf_name=cf_name,
+            loc=loc,
+            get=get,
+            single=single,
+            errors=errors,
         )
 
     @ERRORS.format_method_docstring
@@ -1976,7 +1996,15 @@
         return self.coords.search_from_dim(da, dim, errors=errors)
 
     @ERRORS.format_method_docstring
-    def search_data_var(self, obj, cf_name=None, loc="any", get="obj", single=True, errors="warn"):
+    def search_data_var(
+        self,
+        obj,
+        cf_name=None,
+        loc="any",
+        get="obj",
+        single=True,
+        errors="warn",
+    ):
         """Search for a data_var that maches given or any specs
 
         Parameters
@@ -2024,12 +2052,24 @@
         CFVarSpecs.search
         """
         return self.data_vars.search(
-            obj, cf_name=cf_name, loc=loc, get=get, single=single, errors=errors
+            obj,
+            cf_name=cf_name,
+            loc=loc,
+            get=get,
+            single=single,
+            errors=errors,
         )
 
     @ERRORS.format_method_docstring
     def search(
-        self, obj, cf_name=None, loc="any", get="obj", single=True, categories=None, errors="warn"
+        self,
+        obj,
+        cf_name=None,
+        loc="any",
+        get="obj",
+        single=True,
+        categories=None,
+        errors="warn",
     ):
         """Search for a dataarray with data_vars and/or coords
 
@@ -2062,7 +2102,12 @@
             found = []
         for category in categories:
             res = self[category].search(
-                obj, cf_name=cf_name, loc=loc, get=get, single=single, errors="ignore"
+                obj,
+                cf_name=cf_name,
+                loc=loc,
+                get=get,
+                single=single,
+                errors="ignore",
             )
             if res is None:
                 continue
@@ -2105,7 +2150,13 @@
 
     @ERRORS.format_method_docstring
     def get_dims(
-        self, da, cf_args, allow_positional=False, positions='tzyx', single=True, errors="warn"
+        self,
+        da,
+        cf_args,
+        allow_positional=False,
+        positions="tzyx",
+        single=True,
+        errors="warn",
     ):
         """Get the data array dimensions names from their type
 
@@ -2356,7 +2407,7 @@
     @property
     def dims(self):
         """Dict of dim names per type"""
-        return self.parent._dict['dims']
+        return self.parent._dict["dims"]
 
     def set_specs(self, item, **specs):
         """Update or create specs for an item"""
@@ -2498,7 +2549,15 @@
         return None if not explicit else False
 
     @ERRORS.format_method_docstring
-    def search(self, obj, cf_name=None, loc=None, get="obj", single=True, errors="raise"):
+    def search(
+        self,
+        obj,
+        cf_name=None,
+        loc=None,
+        get="obj",
+        single=True,
+        errors="raise",
+    ):
         """Search for a data_var or coord that maches given or any specs
 
         Parameters
@@ -2980,7 +3039,7 @@
         """
         # Remove location
         dim_loc = dim
-        dim = self.sglocator.parse_attr('name', dim)[0]
+        dim = self.sglocator.parse_attr("name", dim)[0]
 
         # Loop on types
         if dim.lower() in self.dims:
@@ -3095,7 +3154,7 @@
         found = []
         for dim in obj.dims:
             # Filter-out by loc
-            pname, ploc = self.sglocator.parse_attr('name', dim)
+            pname, ploc = self.sglocator.parse_attr("name", dim)
             ploc = self.sglocator.parse_loc_arg(ploc)
             if loc is not None and loc != ploc:
                 continue
@@ -3214,7 +3273,13 @@
 
     @ERRORS.format_method_docstring
     def get_dims(
-        self, obj, cf_args, allow_positional=False, positions='tzyx', single=True, errors="warn"
+        self,
+        obj,
+        cf_args,
+        allow_positional=False,
+        positions="tzyx",
+        single=True,
+        errors="warn",
     ):
         """Get the data array dimensions names from their type or generic CF name
 
@@ -3277,9 +3342,9 @@
         if single:
             for cf_arg, dim in scanned.items():
                 if not dim:
-                    if errors != 'ignore':
+                    if errors != "ignore":
                         msg = f"No dimension found matching: {cf_arg}"
-                        if errors == 'raise':
+                        if errors == "raise":
                             raise XoaError(msg)
                         xoa_warn(msg)
                     scanned[cf_arg] = None
@@ -3342,7 +3407,7 @@
 
             # Add loc
             if dim_loc is not False:
-                new_name = self.sglocator.merge_attr('name', dim, new_name, loc=dim_loc)
+                new_name = self.sglocator.merge_attr("name", dim, new_name, loc=dim_loc)
 
             # Register arg
             if new_name != dim:
@@ -3379,7 +3444,13 @@
         return type(dims)(_parse_dim_(dim) for dim in dims)
 
 
-for meth in ('get_axis', 'get_dim_type', 'get_dim_types', 'search_dim', 'get_dims'):
+for meth in (
+    "get_axis",
+    "get_dim_type",
+    "get_dim_types",
+    "search_dim",
+    "get_dims",
+):
     doc = getattr(CFCoordSpecs, meth).__doc__
     getattr(CFSpecs, meth).__doc__ = doc
 
@@ -3636,37 +3707,6 @@
     cf_cache = _get_cache_()
     if cf_cache["default"] is not None:
         return cf_cache["default"]
-<<<<<<< HEAD
-=======
-    cfspecs = None
-
-    # Try from disk cache
-    if cache in ("read", "rw"):
-        if os.path.exists(USER_CF_CACHE_FILE) and (
-            os.stat(get_cf_config_file("default")).st_mtime < os.stat(USER_CF_CACHE_FILE).st_mtime
-        ):
-            try:
-                with open(USER_CF_CACHE_FILE, "rb") as f:
-                    cfspecs = pickle.load(f)
-            except Exception as e:
-                xoa_warn("Error while loading cached cf specs: " + str(e.args))
-
-    # Compute it from scratch
-    if cfspecs is None:
-        # Setup
-        cfspecs = CFSpecs()
-
-        # Cache it on disk
-        if cache in ("write", "rw"):
-            try:
-                cachedir = os.path.dirname(USER_CF_CACHE_FILE)
-                if not os.path.exists(cachedir):
-                    os.makedirs(cachedir)
-                with open(USER_CF_CACHE_FILE, "wb") as f:
-                    pickle.dump(cfspecs, f)
-            except Exception as e:
-                xoa_warn("Error while caching cf specs: " + str(e.args))
->>>>>>> 6c672e6e
 
     # Setup
     cfspecs = CFSpecs()
