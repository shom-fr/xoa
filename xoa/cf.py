#!/usr/bin/env python3
# -*- coding: utf-8 -*-
"""
Naming convention tools for reading and formatting variables

.. rubric:: How to use it

See the :ref:`uses.cf` section.

"""
# Copyright 2020-2024 Shom
#
# Licensed under the Apache License, Version 2.0 (the "License");
# you may not use this file except in compliance with the License.
# You may obtain a copy of the License at
#
#     http://www.apache.org/licenses/LICENSE-2.0
#
# Unless required by applicable law or agreed to in writing, software
# distributed under the License is distributed on an "AS IS" BASIS,
# WITHOUT WARRANTIES OR CONDITIONS OF ANY KIND, either express or implied.
# See the License for the specific language governing permissions and
# limitations under the License.

import os
import pickle
import re
import pprint
import fnmatch
import copy

try:
    from platformdirs import user_config_dir, user_cache_dir
except ImportError:
    from appdirs import user_config_dir, user_cache_dir
    import warnings

    warnings.warn(
        "appdirs is deprecated. Please install platformdirs.",
        warnings.DeprecationWarning,
        2,
    )

from .__init__ import XoaError, xoa_warn, get_option
from .misc import dict_merge, match_string, ERRORS, Choices
from .cf_configs import CF_CONFIGS, get_cf_config_file

_THISDIR = os.path.dirname(__file__)

# Joint variables and coords config specification file
_INIFILE = os.path.join(_THISDIR, "cf.ini")

#: User CF config file
USER_CF_FILE = os.path.join(user_config_dir("xoa"), "cf.cfg")

# Argument passed to dict_merge to merge CF configs
_CF_DICT_MERGE_KWARGS = dict(
    mergesubdicts=True,
    mergelists=True,
    skipnones=False,
    skipempty=False,
    overwriteempty=True,
    mergetuples=True,
    unique=True,
)

ATTRS_PATCH_MODE = Choices(
    {
        "fill": "do not erase existing attributes, just fill missing ones",
        "replace": "replace existing attributes",
    },
    parameter="mode",
    description="policy for patching existing attributes",
)


class XoaCFError(XoaError):
    pass


def _check_single_(errors, found, target_type, targets=None):
    """Check that we found a single item"""

    # Single one so its ok
    if len(found) == 1:
        return found[0]

    if targets is not None:
        if not isinstance(targets, str):
            targets = ", ".join(targets)
        suffix = f" matching '{targets}'"
    errors = ERRORS[errors]

    # Multiple
    if len(found) > 1:
        if errors != "ignore":
            msg = f"Found multiple {target_type}s{suffix} instead of single one"
            if errors == "raise":
                raise XoaCFError(msg)
            msg += ". Returning the first item."
            xoa_warn(msg, stacklevel=3)
            return found[0]
        else:
            return found[0]

    # No one
    if errors != "ignore":
        msg = f"No {target_type} found{suffix}"
        if errors == "raise":
            raise XoaCFError(msg)
        xoa_warn(msg, stacklevel=3)


def _list_xr_names_(obj, data_vars=True, coords=True, dims=True):
    """List the data vars, coords and dims names of a xarray dataset or data array"""
    out = set()
    if data_vars and hasattr(obj, "data_vars"):
        out = out.union(list(obj))
    if coords:
        cnames = set(obj.coords)
        for cname in cnames:  # multiindexes
            if cname in obj.indexes and hasattr(obj.indexes[cname], "names"):
                cnames = cnames.union(obj.indexes[cname].names)
        out = out.union(cnames)
    if dims:
        out = out.union(obj.dims)
    return out


def _get_cache_():
    from . import cf

    if not hasattr(cf, "_CF_CACHE"):
        cf._CF_CACHE = {
            "current": None,  # current active specs
            "default": None,  # default xoa specs
            "loaded_dicts": {},  # for pure caching of dicts by key
            "registered": [],  # for registration and matching purpose
        }
    return cf._CF_CACHE


def _compile_sg_match_(re_match, formats, root_patterns, location_pattern):
    for attr in ("name", "standard_name", "long_name"):
        if formats[attr]:
            root_pattern = root_patterns[attr]
            re_match[attr] = re.compile(
                formats[attr].format(
                    root=rf"(?P<root>{root_pattern})",
                    loc=rf"(?P<loc>{location_pattern})",
                ),
                re.I,
            ).fullmatch


class SGLocator(object):
    """Staggered grid location parsing and formatting utility

    Parameters
    ----------
    name_format: str
        A string containing the string patterns ``{root}`` and ``{loc}``,
        which defaults to ``"{root}_{loc}"``
    valid_locations: list(str), None
        Valid location strings that are used when parsing
    """

    valid_attrs = ("name", "standard_name", "long_name")

    default_formats = {
        "name": "{root}",
        "standard_name": "{root}_at_{loc}_location",
        "long_name": "{root} at {loc} location",
    }

    root_patterns = {
        "name": r"\w+",
        "standard_name": r"\w+",
        "long_name": r"[\w ]+",
    }

    location_pattern = "[a-z]+"

    re_match = {}
    _compile_sg_match_(re_match, default_formats, root_patterns, location_pattern)

    def __init__(self, name_format=None, valid_locations=None, encoding=None):
        # Init
        self.formats = self.default_formats.copy()
        self.re_match = self.re_match.copy()
        self.update(name_format, valid_locations, encoding)

    def update(self, name_format=None, valid_locations=None, encoding=None):
        if valid_locations:
            valid_locations = set(valid_locations)
        self.valid_locations = valid_locations or set()

        # Formats and regexps
        if name_format:
            for pat in ("{root}",):  # "{loc}"):
                if pat not in name_format:
                    raise XoaCFError("name_format must contain string {root}: " + name_format)
            if len(name_format) == 10:
                xoa_warn(
                    'No separator found in "name_format" and '
                    'and no "valid_locations" specified: '
                    f"{name_format}. This leads to ambiguity during "
                    "regular expression parsing."
                )
            self.formats["name"] = name_format
        elif name_format is not None:
            self.formats["name"] = "{root}"
        location_pattern = "|".join(self.valid_locations) or "[a-z]+"
        _compile_sg_match_(self.re_match, self.formats, self.root_patterns, location_pattern)

    def parse_attr(self, attr, value):
        """Parse an attribute string to get its root and location

        Parameters
        ----------
        attr: {'name', 'standard_name', 'long_name'}
            Attribute name
        value: str
            Attribute value

        Return
        ------
        str
            Root
        str, None
            Lower case location

        Example
        -------
        .. ipython:: python

            @suppress
            from xoa.cf import SGLocator
            sg = SGLocator(name_format="{root}_{loc}")
            sg.parse_attr("name", "super_banana_t")
            sg.parse_attr("standard_name", "super_banana_at_rhum_location")
            sg.parse_attr("standard_name", "super_banana_at_rhum_place")

            sg = SGLocator(valid_locations=["u", "rho"])
            sg.parse_attr("name", "super_banana_t")
            sg.parse_attr("name", "super_banana_rho")
        """
        if not self.formats[attr]:
            return value, None
        m = self.re_match[attr](value)
        if m is None or "loc" not in m.groupdict():
            return value, None
        return m.group("root"), m.group("loc").lower()

    @ERRORS.format_method_docstring
    def get_loc(self, name=None, attrs=None, errors="warn"):
        """Parse name and attributes to find a unique location

        Parameters
        ----------
        name: None, str
            Name to parse
        attrs: None, dict
            Dict with `standard_name` and/or `long_name` attributes.
        {errors}


        Return
        ------
        None, str
            ``None`` if no location is found, else the corresponding string

        Raises
        ------
        XoaCFError
            When locations parsed from name and attributes are conflicting.
            Thus, this method method is a way to check location consistency.
        """
        loc = None
        errors = ERRORS[errors]
        src = []

        # Name
        if name:
            loc = self.parse_attr("name", name)[1]
            src.append("name")
        if not attrs:
            return loc

        # Standard name
        if "standard_name" in attrs and attrs["standard_name"]:
            standard_name = attrs["standard_name"]
            if isinstance(standard_name, list):
                standard_name = standard_name[0]
            loc_ = self.parse_attr("standard_name", standard_name)[1]
            if loc_:
                if not loc or loc_ == loc:
                    loc = loc_
                    src.append("standard_name")
                elif errors != "ignore":
                    msg = (
                        "The location parsed from standard_name attribute "
                        f"[{loc_}] conflicts the location parsed from the "
                        f"name [{loc}]"
                    )
                    if errors == "raise":
                        raise XoaCFError(msg)
                    else:
                        xoa_warn(msg)

        # Long name
        if "long_name" in attrs and attrs["long_name"]:
            long_name = attrs["long_name"]
            if isinstance(long_name, list):
                long_name = long_name[0]
            loc_ = self.parse_attr("long_name", long_name)[1]
            if loc_:
                if not loc or loc_ == loc:
                    loc = loc_
                elif errors != "ignore":
                    src = " and ".join(src)
                    msg = (
                        "The location parsed from long_name attribute "
                        f"[{loc_}] conflicts the location parsed from the "
                        f"{src} [{loc}]"
                    )
                    if errors == "raise":
                        raise XoaCFError(msg)
                    else:
                        xoa_warn(msg)

        return loc

    @ERRORS.format_method_docstring
    def get_loc_from_da(self, da, errors="warn"):
        """Parse a data array name and attributes to find a unique location

        Parameters
        ----------
        da: xarray.DataArray
            Data array to scan
        {errors}

        Return
        ------
        None, str
            ``None`` if no location is found, else the corresponding string

        Raises
        ------
        XoaCFError
            When locations parsed from name and attributes are conflicting.
            Thus, this method method is a way to check location consistency.
        """
        return self.get_loc(name=da.name, attrs=da.attrs, errors=errors)

    def parse_loc_arg(self, loc):
        """Parse the location argument

        Return values as function of input values:

            * `None`: None, True, "any"
            * `False`: `False`, ""
            * [01][01][01]: `encoding[loc][0]` or False
            * str: str
        """
        if loc is None or loc is True or loc == "any":
            return
        if loc is False or loc == "":
            return False
        if not isinstance(loc, str):
            raise XoaCFError(
                "Invalid loc argument. Must one of: "
                'None, Trye, "any", False, "" or a location string'
            )
        if self.valid_locations and loc not in self.valid_locations:
            raise XoaCFError(
                f'Location "{loc}" is invalid. '
                "Valid locations are: " + ", ".join(self.valid_locations)
            )
        return loc

    def match_attr(self, attr, value, root, loc=None):
        """Check if an attribute is matching a location

        Parameters
        ----------
        attr: {'name', 'standard_name', 'long_name'}
            Attribute name
        root: str
        loc: str, {"any", None}, {"", False}
            - str: one of these locations
            - None or "any": any
            - False or '"": no location

        Return
        ------
        bool or loc
        """
        if attr not in self.valid_attrs:
            return
        value = value.lower()
        vroot, vloc = self.parse_attr(attr, value)
        root = root.lower()
        if vroot.lower() != root:
            return False
        loc = self.parse_loc_arg(loc)
        if loc is None:  # any loc
            return True
        if not loc:  # explicit no loc
            return vloc is None
        return vloc in loc  # one of these locs

    def format_attr(self, attr, value, loc, standardize=True):
        """Format a single attribute at a specified location

        Parameters
        ----------
        attr: {'name', 'standard_name', 'long_name'}
            Attribute name
        value: str
            Current attribute value. It is parsed to get current ``root``.
        loc: {True, None}, str, {False, ""}
            If None, location is left unchanged;
            if a non empty str, it is set;
            else, it is removed.
        standardize: bool
            If True, standardize ``root`` and ``loc`` values.

        Return
        ------
        str

        Example
        -------
        .. ipython:: python

            @suppress
            from xoa.cf import SGLocator
            sg = SGLocator()
            sg.format_attr('standard_name', 'sea_water_temperature', 't')
            sg.format_attr('standard_name', 'sea_water_temperature', False)
            sg.format_attr('name', 'banana_t', None)

        """
        if value is None:
            return value
        if attr not in self.valid_attrs:
            return value
        root, ploc = self.parse_attr(attr, value)
        if standardize:
            if attr == "long_name":
                root = root.capitalize().replace("_", " ")
            else:
                root = root.replace(" ", "_")
                if attr == "standard_name":
                    root = root.lower()
        loc = self.parse_loc_arg(loc)
        if loc is False:
            return root
        if loc is None:
            loc = ploc
        loc = loc or ploc
        if not loc:
            return root

        # Better looking loc
        if standardize:
            if attr == "long_name":
                loc = loc.upper()
            elif attr == "standard_name":
                loc = loc.lower()

        if not self.formats[attr]:
            return root
        return self.formats[attr].format(root=root, loc=loc)

    def format_attrs(self, attrs, loc=None, standardize=True):
        """Copy and format a dict of attributes

        Parameters
        ----------
        attrs: dict
        loc: {True, None}, letter, {False, ""}
            If None, location is left unchanged;
            if a letter, it is set;
            else, it is removed.
        standardize: bool
            If True, standardize ``root`` and ``loc`` values.

        Return
        ------
        dict

        Example
        -------
        .. ipython:: python

            @suppress
            from xoa.cf import SGLocator
            sg = SGLocator()
            attrs = dict(standard_name='sea_water_temperature_at_t_location',
                         long_name='sea_water_temperature',
                         other_attr=23.)
            sg.format_attrs(attrs, loc='t') # force t loc
            sg.format_attrs(attrs) # keep loc
            sg.format_attrs(attrs, loc=False) # force no loc
        """
        attrs = attrs.copy()
        for attr, value in attrs.items():
            if attr in self.valid_attrs and attr != "name":
                if isinstance(value, list):
                    value = [self.format_attr(attr, v, loc, standardize=standardize) for v in value]
                else:
                    value = self.format_attr(attr, value, loc, standardize=standardize)
                attrs[attr] = value
        return attrs

    def merge_attr(self, attr, value0, value1, loc=None, standardize=True):
        """Merge two attribute values taking care of location

        Parameters
        ----------
        attr: {'name', 'standard_name', 'long_name'}
            Attribute name
        value0: str, None
            First attribute value
        value1: str, None
            Second attribute value, which is prioritary over the first one
        loc: letters, {"any", None} or {"", False}
            - letters: one of these locations
            - None or "any": any
            - False or '': no location

        Returns
        -------
        str, None

        Example
        -------
        .. ipython:: python

            @suppress
            from xoa.cf import SGLocator
            sg = SGLocator()
            sg.merge_attr('name', 'temp_t', 'mytemp')
            sg.merge_attr('name', 'temp', 'mytemp_t')
            sg.merge_attr('name', 'temp_u', 'mytemp_t', 'v')
        """
        assert attr in self.valid_attrs
        if value0 is None and value1 is None:
            return
        if value0 is None:
            return self.format_attr(attr, value1, loc, standardize=standardize)
        if value1 is None:
            return self.format_attr(attr, value0, loc, standardize=standardize)

        loc = self.parse_loc_arg(loc)
        if loc is None:
            loc0 = self.parse_attr(attr, value0)[1]
            loc1 = self.parse_attr(attr, value1)[1]
            if loc1 is not None:
                loc = loc1
            elif loc0 is not None:
                loc = loc0
        return self.format_attr(attr, value1, loc, standardize=standardize)

    def patch_attrs(self, attrs, patch, loc=None, standardize=True, replace=False):
        """Patch a dict of attribute with another dict taking care of loc

        Parameters
        ----------
        attrs: dict
            Dictionary of attributes to patch
        patch: dict
            Patch to apply
        loc: {None, "any"}, letter, {False, ""}
            If None, location is left unchanged;
            if a letter, it is set;
            else, it is removed.
        standardize: bool
            If True, standardize ``root`` and ``loc`` values.
        replace: bool
            Replace existing attributes?

        Returns
        -------
        dict
            A new dictionary of attributes

        See also
        --------
        merge_attr
        """
        # Reloc if needed
        attrs = attrs.copy()
        if attrs:
            attrs.update(self.format_attrs(attrs, loc, standardize=standardize))

        # Loop patching on attributes
        for attr, value in patch.items():
            # Skip
            if value is None or (attr in attrs and not replace):
                continue

            # Attr with loc
            if attr in self.valid_attrs:
                # List
                if isinstance(value, list):
                    if attr in attrs:
                        for val in value:
                            if self.match_attr(attr, attrs[attr], val, loc=None):
                                value = attrs[attr]  # don't change, it's ok
                                break
                        else:
                            value = value[0]
                    else:
                        value = value[0]

                # Location
                value = self.merge_attr(
                    attr,
                    attrs.get(attr, None),
                    value,
                    loc,
                    standardize=standardize,
                )

            if value is not None:
                attrs[attr] = value

        return attrs

    def format_dataarray(
        self,
        da,
        loc=None,
        standardize=True,
        name=None,
        attrs=None,
        rename=True,
        copy=True,
        replace_attrs=False,
        add_loc_to_name=True,
        add_loc_to_attrs=True,
    ):
        """Format name and attributes of a copy of DataArray

        Parameters
        ----------
        da: xarray.DataArray
        loc: {True, None}, str, {False, ""}
            If None, location is left unchanged;
            if a string, it is set;
            else, it is removed.
        standardize: bool
            If True, standardize ``root`` and ``loc`` values.
        name: str, None
            Substitute for data array name
        attrs: str, None
            Substitute for dataarray attributes.
            If ``standard_name`` and ``long_name`` values are a list,
            and if the dataarray has its attribute included in the list,
            it is left unchanged since it is considered compatible.
        rename:
            Allow renaming the array if its name is already set
        add_loc_to_name: bool
            Add the location to the name
        replace_attrs: bool
            Replace existing attributes?
        copy: bool
            Make sure to work on a copy

        Return
        ------
        xarray.DataArray

        See also
        --------
        format_attrs
        patch_attrs
        """
        if copy:
            da = da.copy(deep=False)

        # Location argument
        loc = self.parse_loc_arg(loc)  # specified
        if loc is None:
            loc0 = self.get_loc_from_da(da)  # parsed from
            loc1 = self.get_loc(name=name, attrs=attrs)  # parsed from specs
            loc = loc0 if loc1 is None else loc1

        # Attributes
        kwloc = {"loc": loc if add_loc_to_attrs else False}
        if attrs:
            da.attrs.update(
                self.patch_attrs(
                    da.attrs,
                    attrs,
                    standardize=standardize,
                    replace=replace_attrs,
                    **kwloc,
                )
            )
        else:
            da.attrs.update(self.format_attrs(da.attrs, standardize=standardize, **kwloc))

        # Name
        if rename:
            kwloc = {"loc": loc if add_loc_to_name else False}
            if da.name:  # change the name
                da.name = self.merge_attr("name", da.name, name, **kwloc)
            else:  # set it
                da.name = self.format_attr("name", name, **kwloc)

        return da

    def add_loc(self, da, loc, to_name=True, to_attrs=True):
        """A shortcut to :meth:`format_dataarray` to update `da` with loc without copy"""
        return self.format_dataarray(
            da,
            loc,
            copy=False,
            replace_attrs=True,
            add_loc_to_name=to_name,
            add_loc_to_attrs=to_attrs,
        )


def _solve_rename_conflicts_(rename_args):
    """Skip renaming items that overwride previous items"""
    used = {}
    for old_name in list(rename_args):
        new_name = rename_args[old_name]
        if old_name == new_name:
            del rename_args[old_name]
            continue
        if new_name in used:
            del rename_args[old_name]
            xoa_warn(
                f"Cannot rename {old_name} to {new_name} since "
                f"{used[new_name]} will also be renamed to {new_name}. Skipping..."
            )
        else:
            used[new_name] = old_name
    return rename_args


class CFSpecs(object):
    """Manager for CF specifications

    CF specifications are defined here an extension of a subset of
    CF conventions: known variables and coordinates are described through
    a generic name, a specialized name, alternates names, some properties
    and attributes like standard_name, long_name, axis.

    Have a look to the :ref:`default specifications <appendix.cf.default>`
    and to the :ref:`uses.cf` section.


    Parameters
    ----------
    cfg: str, list, CFSpecs, dict
        A config file name or string or dict or CF Specs, or a list of them.
        It may contain the "data_vars", "coords"  and "sglocator" sections.
        When a list is provided, specs are merged with the firsts having
        priority over the lasts.
    default: bool
        Load also the default internal specs
    user: bool
        Load also the user specs stored in :data:`USER_CF_FILE`
    name: str, None
        Assign a shortcut name. It defaults the the `[register] name`
        option of the specs.
    cache: bool
        Use in-memory cache system?

    See also
    --------
    CFCoordSpecs
    CFVarSpecs
    SGLocator
    :ref:`uses.cf`
    :ref:`appendix.cf.default`
    """

    def __init__(self, cfg=None, default=True, user=True, name=None, cache=None):
        # Initialiase categories
        self._cfs = {}
        catcls = {"data_vars": CFVarSpecs, "coords": CFCoordSpecs}
        for category in self.categories:
            self._cfs[category] = catcls[category](self)

        # Load config
        self._dict = None
        self._name = name
        self._cfgspecs = _get_cfgm_().specs.dict()
        self._cfgs = []
        self._load_default = default
        self._load_user = user
        self.load_cfg(cfg, cache=cache)

    def _load_cfg_as_dict_(self, cfg, cache=None):
        """Load a single cfg, validate it and return it as a dict

        When the config source is a tuple or a file name, the loaded config
        is in-memory cached by default. The cache key is the first item
        of the tuple or the file name.

        Parameters
        ----------
        cf: str, dict, CFSpecs
            Config source
        cache: bool
            Use in-memory cache system?

        """
        # Config manager to get defaults and validation
        cfgm = _get_cfgm_()

        # Get it from cache if from str or CFSpecs with registration name
        if cache is None:
            cache = get_option("cf.cache")
        cache = cache and (
            (isinstance(cfg, str) and "\n" not in cfg)
            or (isinstance(cfg, dict) and "register" in cfg and cfg["register"]["name"])
        )
        if cache:
            # Init cache
            if isinstance(cfg, str):
                cache_key = cfg
            elif isinstance(cfg, dict) and "register" in cfg and cfg["register"]["name"]:
                cache_key = cfg["register"]["name"]
            cf_cache = _get_cache_()
            if cache_key in cf_cache["loaded_dicts"]:
                # a copy is needed because of the post processing
                return copy.deepcopy(cf_cache["loaded_dicts"][cache_key])

        # Check input type
        if isinstance(cfg, str) and "\n" in cfg:  # multi-line content
            cfg = cfg.split("\n")
        elif isinstance(cfg, CFSpecs):
            cfg = cfg._dict
        elif isinstance(cfg, str) and cfg in CF_CONFIGS:
            cfg = CF_CONFIGS[cfg]  # full path to internal config file

        # Load, validate and convert to dict
        cfg_dict = cfgm.load(cfg).dict()

        # Cache it
        if cache:
            # a copy is needed because of the post processing
            cf_cache["loaded_dicts"][cache_key] = copy.deepcopy(cfg_dict)

        return cfg_dict

    def load_cfg(self, cfg=None, cache=None):
        """Load a single or a list of configurations

        Parameters
        ----------
        cfg: ConfigObj init or list
            Single or a list of either:

            - config file name,
            - multiline config string or a list of lines,
            - config dict,
            - tuple of the previous.
        cache: bool, None
            In in-memory cache system?
            Defaults to option boolean :xoaoption:`cf.cache`.

        """
        # Get the list of validated configurations
        to_load = []
        if cfg:
            if not isinstance(cfg, tuple):
                cfg = (cfg,)
            to_load.extend([c for c in cfg if c])
        if self._load_user and os.path.exists(USER_CF_FILE):
            to_load.append(USER_CF_FILE)
        if self._load_default:
            to_load.append(get_cf_config_file("default"))
        if not to_load:
            to_load = [None]

        # Load them
        dicts = [self._load_cfg_as_dict_(cfg, cache) for cfg in to_load]

        # Merge them, except "register"
        self._dict = dict_merge(*dicts, **_CF_DICT_MERGE_KWARGS)
        self._dict["register"] = dicts[0]["register"]

        # SG locator
        self._sgl_settings = self._dict["sglocator"]
        self._sgl = SGLocator(**self._sgl_settings)

        # Post process
        self._post_process_()

    def copy(self):
        return CFSpecs(self, default=False, user=False)

    def __copy__(self):
        return self.copy()

    @property
    def dict(self):
        """Dictionary copy of the specs"""
        return self._dict.copy()

    def get_name(self):
        return self._dict["register"]["name"]

    def set_name(self, name):
        self._dict["register"]["name"] = self._name = name

    name = property(fset=set_name, fget=get_name, doc="Name")

    @property
    def excluded_names(self):
        """Data array names that are excluded from all parsings"""
        return self._dict["exclude_names"] or []

    def pprint(self, **kwargs):
        """Pretty print the specs as dict using :func:`pprint.pprint`"""
        pprint.pprint(self.dict, **kwargs)

    @property
    def categories(self):
        """List of cf specs categories"""
        return ["data_vars", "coords"]

    @property
    def sglocator(self):
        """:class:`SGLocator` instance"""
        return self._sgl

    @property
    def cfgspecs(self):
        return self._cfgspecs

    def __getitem__(self, section):
        if section in self.categories:
            return self._cfs[section]
        for cat in self.categories:
            if section in self._cfs[cat]:
                return self._cfs[cat][section]
        return self._dict[section]

    def __contains__(self, category):
        return category in self.categories

    def __getattr__(self, name):
        if "_cfs" in self.__dict__ and name in self.__dict__["_cfs"]:
            return self.__dict__["_cfs"][name]
        if name == "dims":
            return self._dict["dims"]
        raise AttributeError(
            "'{}' object has no attribute '{}'".format(self.__class__.__name__, name)
        )

    @property
    def dims(self):
        """Dictionary of dims per dimension type within x, y, z, t and f"""
        return self._dict["dims"]

    @property
    def coords(self):
        """Specifications for coords :class:`CFCoordSpecs`"""
        return self._cfs["coords"]

    @property
    def data_vars(self):
        """Specification for data_vars :class:`CFVarSpecs`"""
        return self._cfs["data_vars"]

    def set_specs_from_cfg(self, cfg):
        """Update or create specs from a config"""
        self.load_cfg(cfg)

    def set_specs(self, category, name, **specs):
        """Update or create specs for an item"""
        data = {category: {name: specs}}
        self.load_cfg(data)

    def _post_process_(self):
        # Inits
        items = {}
        for category in self.categories:
            items[category] = []

        # Process
        for category in self.categories:
            for name in self[category].names:
                for item in self._process_entry_(category, name):
                    if item:
                        pcat, pname, pspecs = item
                        items[pcat].append((pname, pspecs))

        # Exclude
        for category in self.categories:
            items[category] = dict(items[category])
            for name in self[category].names:
                if items[category][name]["exclude"]:
                    del items[category][name]

        # Refill
        for category in items:
            self._dict[category].clear()
            self._dict[category].update(items[category])

        # Updates valid dimensions
        alt_names = {}
        for name, coord_specs in self._dict["coords"].items():
            if coord_specs["attrs"]["axis"]:
                axis = coord_specs["attrs"]["axis"].lower()
                self._dict["dims"][axis].append(name)  # generic name
                if coord_specs["name"]:  # specialized names
                    self._dict["dims"][axis].append(coord_specs["name"])
                alt_names.setdefault(axis, []).extend(coord_specs["alt_names"])  # alternate names
        for axis in self._dict["dims"]:
            if axis in alt_names:
                self._dict["dims"][axis].extend(alt_names[axis])

        # Force the registration name
        if self._name:
            self._dict["register"]["name"] = self._name

    def _process_entry_(self, category, name):
        """Process an entry

        - Check inheritance
        - Set a default long_name from standard_name
        - Process the "select" key

        Yield
        -----
        category, name, entry
        """
        # Dict of entries for this category
        entries = self._dict[category]

        # Wrong entry!
        if name not in entries:
            yield

        # Already processed
        if "processed" in entries[name]:
            yield

        # Get the specs as pure dict
        if hasattr(entries[name], "dict"):
            entries[name] = entries[name].dict()
        specs = entries[name]

        # Inherits from other specs (merge specs with dict_merge)
        if "inherit" in specs and specs["inherit"]:
            # From what?
            from_name = specs["inherit"]
            if ":" in from_name:
                from_cat, from_name = from_name.split(":")[:2]
            else:
                from_cat = category
            assert from_cat != category or name != from_name, "Cannot inherit cf specs from it self"

            # Parents must be already processed
            for item in self._process_entry_(from_cat, from_name):
                yield item

            # Inherit with merging
            entries[name] = specs = dict_merge(
                specs,
                self._dict[from_cat][from_name],
                cls=dict,
                **_CF_DICT_MERGE_KWARGS,
            )

            # Check compatibility of keys when not from same category
            if category != from_cat:
                for key in list(specs.keys()):
                    # print(self._cfgspecs[category])
                    # print(self._cfgspecs[from_cat])
                    if (
                        key not in self._cfgspecs[category]["__many__"]
                        and key in self._cfgspecs[from_cat]["__many__"]
                    ):
                        del specs[key]

            # Switch off inheritance now
            specs["inherit"] = None

        # Long name from name or standard_name
        if not specs["attrs"]["long_name"]:
            if specs["attrs"]["standard_name"]:
                long_name = specs["attrs"]["standard_name"][0]
            else:
                long_name = name.title()
            long_name = long_name.replace("_", " ").capitalize()
            specs["attrs"]["long_name"].append(long_name)

        # Select
        if specs.get("select", None):
            for key in specs["select"]:
                try:
                    specs["select"] = eval(specs["select"])
                except Exception:
                    pass

        specs["processed"] = True
        yield category, name, specs

    def get_loc(self, da):
        """Get the staggered grid location from name and standard_name

        Parameters
        ----------
        da: xarray.DataArray

        Return
        ------
        str, None

        See also
        --------
        SGLocator.get_loc
        """
        return self.sglocator.get_loc(da)

    get_location = get_loc

    def get_loc_mapping(self, obj, cf_names=None, loc=None, categories=["coords", "data_vars"]):
        """Associate a location to each identified variables, coordinates and dimensions of obj

        Parameters
        ----------
        obj: xarray.DataArray, xarray.Dataset
        cf_names: dict, None
            Dict with names as keys and generic CF names as values.
            If not provided, :meth:`match` is used to guess CF names.

        Return
        ------
        dict
            Keys are item names and values are location.
            This dict is also stored in the `cf_locs` key of the `encoding`
            attribute of `obj`.
        """
        locations = {}
        isdataset = hasattr(obj, "data_vars")
        das = obj.values() if isdataset else [obj]

<<<<<<< HEAD
        # Process data variables
        self._process_data_var_locations_(das, categories, cf_names, isdataset, loc, locations)
=======
        def check_coords(da, specs, locations):
            """Scan the add_coords_loc section and the coordinates and dimensions"""
            for cf_coord_name, coord_loc in specs["add_coords_loc"].items():
                if self.coords[cf_coord_name]["attrs"].get("axis", "").lower() not in "xyz":
                    continue
>>>>>>> a2cdb4c7

        # Process coordinates
        self._process_coord_locations_(obj, cf_names, locations)

        # Infer locations from dimensions
        self._infer_locations_from_dims_(das, locations)

        return locations

    def _check_coord_locations_(self, da, specs, locations):
        """Scan add_coords_loc section and update locations for coordinates and dimensions.

        Parameters
        ----------
        da: xarray.DataArray
            Data array to scan
        specs: dict
            CF specs for the data array
        locations: dict
            Dictionary to update with location mappings
        """
        for cf_coord_name, coord_loc in specs["add_coords_loc"].items():
            if self.coords[cf_coord_name]["attrs"].get("axis", "").lower() not in 'xyz':
                continue

            loc = specs["loc"] if coord_loc is True else coord_loc

            # Coordinates
            coord = self.search_coord(da, cf_coord_name, errors="ignore")
            if coord is not None and locations.get(coord.name) is None:
                locations[coord.name] = loc
                continue

            # Dimensions
            dim = self.search_dim(da, cf_coord_name, errors="ignore")
            if dim is not None and locations.get(dim) is None:
                locations[dim] = loc

    def _process_data_var_locations_(self, das, categories, cf_names, isdataset, loc, locations):
        """Process data variables and assign locations.

        Parameters
        ----------
        das: list
            List of data arrays
        categories: list
            Categories to search in (coords, data_vars)
        cf_names: dict, None
            CF names mapping
        isdataset: bool
            Whether obj is a dataset
        loc: str, None
            Location override for DataArray
        locations: dict
            Dictionary to update with location mappings
        """
        for da in das:
            for cat in categories:
                cf_name = cf_names.get(da.name) if cf_names else self[cat].match(da)
                if cf_name and cf_name in self[cat]:
                    specs = self[cat][cf_name].copy()
                    if not isdataset and loc is not None:
                        specs["loc"] = loc
                    if specs["add_loc"] is not False:
                        if specs["loc"] is None:  # infer from da
                            locations[da.name] = self.sglocator.get_loc_from_da(da)
                            if locations[da.name] is None and specs["add_loc"] is True:
                                locations[da.name] = True
                        else:
                            locations[da.name] = specs["loc"]  # from config
                    else:
                        locations[da.name] = False
                    self._check_coord_locations_(da, specs, locations)
                    break  # good category

    def _process_coord_locations_(self, obj, cf_names, locations):
        """Process coordinates and assign locations.

        Parameters
        ----------
        obj: xarray.Dataset or xarray.DataArray
            Object with coordinates
        cf_names: dict, None
            CF names mapping
        locations: dict
            Dictionary to update with location mappings
        """
        for coord in obj.coords.values():
            cf_coord_name = cf_names.get(coord.name) if cf_names else self.coords.match(coord)
            if (
                cf_coord_name
                and (self.coords[cf_coord_name]["attrs"]["axis"] or "").lower() in "xyz"
            ):
                if locations.get(coord.name) is None:
                    if self.coords[cf_coord_name]["add_loc"] is not False:
                        if self.coords[cf_coord_name]["loc"] is None:
                            # infer from da
                            locations[coord.name] = self.sglocator.get_loc_from_da(coord)
                            if (
                                locations[coord.name] is None
                                and self.coords[cf_coord_name]["add_loc"] is True
                            ):
                                locations[coord.name] = True
                        else:
                            # from config
                            locations[coord.name] = self.coords[cf_coord_name]["loc"]
                    else:
                        locations[coord.name] = False
                self._check_coord_locations_(coord, self.coords[cf_coord_name], locations)

    def _infer_locations_from_dims_(self, das, locations):
        """Infer locations for data vars from their dimensions when location is True.

        If a data array has location True and all its dimensions have the same
        unique location, assign that location to the array.

        Parameters
        ----------
        das: list
            List of data arrays
        locations: dict
            Dictionary to update with location mappings
        """
        for da in das:
            if locations.get(da.name) is True:
                loc = None
                for dim in _list_xr_names_(da):
                    dim_loc = locations.get(dim)
                    if dim_loc is not None:
                        if loc is None:
                            loc = dim_loc
                        elif loc != dim_loc:
                            break  # multiple locs so no loc
                else:
                    locations[da.name] = loc

    def _format_data_arrays_(self, obj, data_vars, categories, cf_names, attrs, locations,
                             kwargs, rename, rename_args, is_dataset):
        """Format data arrays and collect rename arguments.

        Parameters
        ----------
        obj: xarray.Dataset or xarray.DataArray
        data_vars: list
            List of data arrays to format
        categories: list
            Categories to search in (coords, data_vars)
        cf_names: dict, None
            CF names mapping
        attrs: bool, dict
            Attributes to apply
        locations: dict
            Location mapping
        kwargs: dict
            Common formatting arguments
        rename: bool
            Whether renaming is enabled
        rename_args: dict
            Dictionary to collect rename arguments
        is_dataset: bool
            Whether obj is a dataset
        """
        for da in data_vars:
            if da.name in self.excluded_names:
                continue
            for cat in categories:
                cf_name = cf_names.get(da.name) if cf_names else None
                if cf_name and cf_name not in self[cat]:
                    continue
                new_name = self[cat].format_dataarray(
                    da,
                    cf_name=cf_name,
                    attrs=attrs if isinstance(attrs, bool) else attrs.get(da.name),
                    loc=locations.get(da.name),
                    **kwargs,
                )
                if new_name:
                    break
            else:
                new_name = None
            if rename and new_name:
                if is_dataset:
                    rename_args[da.name] = new_name
                else:
                    da.name = new_name

    def _format_coordinates_(self, obj, cf_names, attrs, locations, kwargs, rename, rename_args):
        """Format coordinates and collect rename arguments.

        Parameters
        ----------
        obj: xarray.Dataset or xarray.DataArray
        cf_names: dict, None
            CF names mapping
        attrs: bool, dict
            Attributes to apply
        locations: dict
            Location mapping
        kwargs: dict
            Common formatting arguments
        rename: bool
            Whether renaming is enabled
        rename_args: dict
            Dictionary to collect rename arguments
        """
        for cname in _list_xr_names_(obj, data_vars=False, dims=False):
            if cname in self.excluded_names:
                continue
            cda = obj.coords[cname]
            new_coord_name = self.coords.format_dataarray(
                cda,
                cf_name=cf_names.get(cname) if isinstance(cf_names, dict) else None,
                attrs=attrs if isinstance(attrs, bool) else attrs.get(cname, True),
                loc=locations.get(cda.name),
                **kwargs,
            )
            if rename and new_coord_name:
                rename_args[cda.name] = new_coord_name

    def _apply_renames_(self, obj, rename_args, rename_dims, locations, specialize, rename):
        """Apply dimension and final renaming.

        Parameters
        ----------
        obj: xarray.Dataset or xarray.DataArray
        rename_args: dict
            Dictionary of rename mappings
        rename_dims: bool
            Whether to rename dimensions
        locations: dict
            Location mapping
        specialize: bool
            Whether to use specialized names
        rename: bool
            Whether renaming is enabled

        Returns
        -------
        xarray.Dataset or xarray.DataArray
            Renamed object
        """
        if rename_dims:
            rename_dims_args = self.coords.get_rename_dims_args(
                obj, locations=locations, specialize=specialize
            )
            rename_args.update(rename_dims_args)

        if rename and rename_args:
            _solve_rename_conflicts_(rename_args)
            obj = obj.rename(rename_args)

        return obj

    def _format_obj_(
        self,
        obj,
        cf_names=None,
        rename=True,
        standardize=True,
        format_coords=True,
        copy=True,
        replace_attrs=False,
        attrs=True,
        loc=None,
        specialize=False,
        rename_dims=None,
        categories=["coords", "data_vars"],
        rename_args=None,
    ):
        """Auto-format a whole xarray.Dataset

        See also
        --------
        format_data_var
        format_coord
        """
        # Copy and initialization
        if copy:
            obj = obj.copy(deep=False)
        if rename_args is None:
            rename_args = {}
        if rename_dims is None:
            rename_dims = format_coords

        # Common formatting kwargs
        kwargs = dict(
            copy=False,
            rename=False,
            replace_attrs=replace_attrs,
            standardize=True,
            specialize=specialize,
        )

        # Get staggered grid locations
        locations = self.get_loc_mapping(obj, cf_names=cf_names, loc=loc, categories=categories)

        # Format data arrays
        is_dataset = hasattr(obj, "data_vars")
<<<<<<< HEAD
        data_vars = obj.values() if is_dataset else [obj]
        self._format_data_arrays_(
            obj, data_vars, categories, cf_names, attrs, locations, kwargs, rename, rename_args, is_dataset
        )
=======
        if is_dataset:  # dataset
            data_vars = obj.values()
        else:
            data_vars = [obj]
        for da in data_vars:
            if da.name in self.excluded_names:
                continue
            for cat in categories:
                cf_name = cf_names.get(da.name) if cf_names else None
                if cf_name and cf_name not in self[cat]:
                    continue
                new_name = self[cat].format_dataarray(
                    da,
                    cf_name=cf_name,
                    attrs=(attrs if isinstance(attrs, bool) else attrs.get(da.name)),
                    # format_coords=False,
                    loc=locations.get(da.name),
                    **kwargs,
                )
                if new_name:
                    break
            else:
                new_name = None
            if rename and new_name:
                if is_dataset:
                    rename_args[da.name] = new_name
                else:
                    da.name = new_name
>>>>>>> a2cdb4c7

        # Format coordinates
        if format_coords:
<<<<<<< HEAD
            self._format_coordinates_(obj, cf_names, attrs, locations, kwargs, rename, rename_args)
=======
            # for cname, cda in list(obj.coords.items()):
            for cname in _list_xr_names_(obj, data_vars=False, dims=False):
                if cname in self.excluded_names:
                    continue
                cda = obj.coords[cname]
                new_coord_name = self.coords.format_dataarray(
                    cda,
                    cf_name=(cf_names.get(cname) if isinstance(cf_names, dict) else None),
                    attrs=(attrs if isinstance(attrs, bool) else attrs.get(cname, True)),
                    # related=obj,
                    # format_coords=False,
                    # loc=loc, add_loc_to_name=add_loc_to_coord_names,
                    loc=locations.get(cda.name),
                    # rename_dim=False,
                    **kwargs,
                )
                if rename and new_coord_name:
                    rename_args[cda.name] = new_coord_name
>>>>>>> a2cdb4c7

        # Apply renaming
        obj = self._apply_renames_(obj, rename_args, rename_dims, locations, specialize, rename)

        return obj

    def format_coord(
        self,
        da,
        cf_name=None,
        loc=None,
        copy=True,
        format_coords=True,
        standardize=True,
        rename=True,
        specialize=False,
        attrs=True,
        replace_attrs=False,
        # add_loc_to_name=None,
        rename_dims=True,
        rename_args=None,
    ):
        """Format a coordinate array

        Parameters
        ----------
        da: xarray.DataArray
        cf_name: str, None
            A generic CF name. If not provided, it guessed with :meth:`match`.
        loc: str, {"any", None}, {"", False}
            - str: one of these locations
            - None or "any": any
            - False or '"": no location
        rename: bool
            Rename arrays
        add_loc_to_name: bool
            Add loc to the name
        specialize: bool
            Does not use the CF name for renaming, but the first name
            as listed in specs, which is generally a specialized one,
            like a name adopted by specialized dataset.
        standardize: bool
        rename_dim: bool
            For a 1D array, rename the dimension if it has the same name
            as the array.
            Note that it is set to False, if ``rename`` is False.
        attrs: bool, dict
            If False, does not change attributes at all.
            If True, use Cf attributes.
            If a dict, use this dict.
        replace_attrs: bool
            Replace existing attributes?
        rename_args: dict, None
            Dictionay to collect args to rename

        Returns
        -------
        xarray.DataArray, str, None
            The formatted array or copy of it.
            The CF name, given or matching, if rename if False; and None
            if not matching.

        See also
        --------
        CFCoordSpecs.format_dataarray
        """
        return self._format_obj_(
            da,
            cf_names={da.name: cf_name},
            copy=copy,
            standardize=standardize,
            rename=rename,
            rename_dims=rename_dims,
            format_coords=format_coords,
            replace_attrs=replace_attrs,
            attrs=attrs if isinstance(attrs, bool) else {da.name: attrs},
            specialize=specialize,
            categories=["coords"],
            loc=loc,
            rename_args=rename_args,
        )

    def format_data_var(
        self,
        da,
        cf_name=None,
        loc=None,
        copy=True,
        rename=True,
        rename_dims=True,
        specialize=False,
        format_coords=True,
        attrs=True,
        replace_attrs=False,
        standardize=True,
        rename_args=None,
        # add_loc_to_name=None,
    ):
        """Format a data_var array

        Parameters
        ----------
        da: xarray.DataArray
        cf_name: str, None
            A generic CF name. If not provided, it guessed with :meth:`match`.
        loc: str, {"any", None}, {"", False}
            - str: one of these locations
            - None or "any": any
            - False or '"": no location
        rename: bool
            Rename arrays
        add_loc_to_name: bool
            Add loc to the name
        specialize: bool
            Does not use the CF name for renaming, but the first name
            as listed in specs, which is generally a specialized one,
            like a name adopted by specialized dataset.
        standardize: bool
        rename_dims: bool
            For a 1D array, rename the dimension if it has the same name
            as the array.
            Note that it is set to False, if ``rename`` is False.
        attrs: bool, dict
            If False, does not change attributes at all.
            If True, use Cf attributes.
            If a dict, use this dict.
        replace_attrs: bool
            Replace existing attributes?
        rename_args: dict, None
            Dictionay to collect args to rename

        Returns
        -------
        xarray.DataArray, str, None
            The formatted array or copy of it.
            The CF name, given or matching, if rename if False; and None
            if not matching.

        See also
        --------
        CFCoordSpecs.format_dataarray
        """
        return self._format_obj_(
            da,
            cf_names={da.name: cf_name},
            copy=copy,
            rename=rename,
            rename_dims=rename_dims,
            specialize=specialize,
            format_coords=format_coords,
            replace_attrs=replace_attrs,
            attrs=attrs if isinstance(attrs, bool) else {da.name: attrs},
            standardize=standardize,
            categories=["coords", "data_vars"],
            loc=loc,
            rename_args=rename_args,
        )

    def format_dataset(
        self,
        ds,
        cf_names=None,
        # loc=None,
        copy=True,
        format_coords=True,
        standardize=True,
        rename=True,
        rename_dims=True,
        specialize=False,
        attrs=True,
        replace_attrs=False,
        rename_args=None,
        # add_loc_to_name=None
    ):
        """Format a whole dataset

        Parameters
        ----------
        ds: xarray.Dataset
        cf_names: dict, None
            Dict of names as keys and generic CF names as values.
            If not provided, CF names are guessed with :meth:`match`.
        loc: str, {"any", None}, {"", False}
            - str: one of these locations
            - None or "any": any
            - False or '"": no location
        rename: bool
            Rename arrays
        add_loc_to_name: bool
            Add loc to the name
        specialize: bool
            Does not use the CF name for renaming, but the first name
            as listed in specs, which is generally a specialized one,
            like a name adopted by specialized dataset.
        standardize: bool
        rename_dim: bool
            For a 1D array, rename the dimension if it has the same name
            as the array.
            Note that it is set to False, if ``rename`` is False.
        attrs: bool, dict of dict
            If False, does not change attributes at all.
            If True, use Cf attributes.
            If a dict, use this dict.
        replace_attrs: bool
            Replace existing attributes?
        rename_args: dict, None
            Dictionay to collect args to rename

        Returns
        -------
        xarray.DataArray, str, None
            The formatted array or copy of it.
            The CF name, given or matching, if rename if False; and None
            if not matching.

        See also
        --------
        CFCoordSpecs.format_dataarray
        """
        return self._format_obj_(
            ds,
            cf_names=cf_names,
            copy=copy,
            standardize=standardize,
            rename=rename,
            rename_dims=rename_dims,
            format_coords=format_coords,
            replace_attrs=replace_attrs,
            attrs=attrs,
            specialize=specialize,
            categories=["coords", "data_vars"],
            rename_args=rename_args,
        )

    def auto_format(self, obj, **kwargs):
        """Rename variables and coordinates and fill their attributes

        See also
        --------
        encode
        format_data_var
        format_dataset
        fill_attrs
        """
        if hasattr(obj, "data_vars"):
            return self.format_dataset(obj, **kwargs)
        return self.format_data_var(obj, **kwargs)

    def decode(self, obj, set_encoding=True, **kwargs):
        """Auto format, infer coordinates and rename to generic names

        See also
        --------
        auto_format
        encode
        format_dataarray
        format_dataset
        fill_attrs
        """
        # Coordinates
        obj = self.infer_coords(obj)

        # Names and attributes
        obj = self.auto_format(obj, **kwargs)

        # Assign cf specs
        if self.name:
            if not is_registered_cf_specs(self.name):
                register_cf_specs(self)
            obj = assign_cf_specs(obj, self.name, set_encoding=set_encoding)

        return obj

    def encode(self, obj, **kwargs):
        """Same as :meth:`decode` but rename with the specialized name

        See also
        --------
        decode
        auto_format
        format_dataarray
        format_dataset
        fill_attrs
        """
        kwargs.setdefault("specialize", True)
        return self.decode(obj, **kwargs)

    def to_loc(self, obj, **locs):
        """Set the staggered grid location for specified names

        .. note:: It only changes the names, not the attributes.

        Parameters
        ----------
        obj: xarray.Dataset, xarray.DataArray
        locs: dict
            **Keys are root names**, values are new locations.
            A value of `False`, remove the location.
            A value of `None` left it as is.

        Return
        ------
        xarray.Dataset, xarray.DataArray

        See also
        --------
        reloc
        sglocator
        SGLocator.format_attr
        """
        rename_args = {}
        names = _list_xr_names_(obj)
        if hasattr(obj, "name"):
            names = names.union({obj.name})
        for name in names:
            if name not in rename_args:
                root_name, old_loc = self.sglocator.parse_attr("name", name)
                if root_name in locs and locs[root_name] is not None:
                    rename_args[name] = self.sglocator.format_attr(
                        "name", root_name, locs[root_name]
                    )
        return obj.rename(rename_args)

    def reloc(self, obj, **locs):
        """Convert given staggered grid locations to other locations

        .. note:: It only changes the names, not the attributes.

        Parameters
        ----------
        obj: xarray.Dataset, xarray.DataArray
        locs: dict
            **Keys are locations**, values are new locations.
            A value of `False` or `None`, remove the location.

        Return
        ------
        xarray.Dataset, xarray.DataArray

        See also
        --------
        to_loc
        sglocator
        SGLocator.format_attr
        """
        rename_args = {}
        names = _list_xr_names_(obj)
        for name in names:
            if name not in rename_args:
                root_name, old_loc = self.sglocator.parse_attr("name", name)
                if old_loc and old_loc in locs:
                    rename_args[name] = self.sglocator.format_attr("name", root_name, locs[old_loc])

        return obj.rename(rename_args)

    def fill_attrs(self, obj, **kwargs):
        """Fill missing attributes of a xarray.Dataset or xarray.DataArray

        .. note:: It does not rename anything

        See also
        --------
        format_dataarray
        format_dataset
        auto_format
        """
        kwargs.update(rename=False, replace_attrs=False)
        if hasattr(obj, "data_vars"):
            return self.format_dataset(obj, format_coords=True, **kwargs)
        return self.format_data_var(obj, **kwargs)

    def match_coord(self, da, cf_name=None, loc="any"):
        """Check if an array matches a given or any coord specs

        Parameters
        ----------
        da: xarray.DataArray
        cf_name: str, dict, None
            Cf name.
            If None, all names are used.
            If a dict, name is interpreted as an explicit set of
            specifications.
        loc: str, {"any", None}, {"", False}
            - str: one of these locations
            - None or "any": any
            - False or '"": no location

        Returns
        -------
        bool, str
            True or False if name is provided, else found name or None

        See also
        --------
        CFCoordSpecs.match
        """
        return self.coords.match(da, cf_name=cf_name, loc=loc)

    def match_data_var(self, da, cf_name=None, loc="any"):
        """Check if an array matches given or any data_var specs

        Parameters
        ----------
        da: xarray.DataArray
        name: str, dict, None
            Cf name.
            If None, all names are used.
            If a dict, name is interpreted as an explicit set of
            specifications.
        loc: str, {"any", None}, {"", False}
            - str: one of these locations
            - None or "any": any
            - False or '"": no location

        Returns
        -------
        bool, str
            True or False if name is provided, else found name or None

        See also
        --------
        CFVarSpecs.match
        """
        return self.data_vars.match(da, cf_name=cf_name, loc=loc)

    def match_dim(self, dim, cf_name=None, loc=None):
        """Check if a dimension name matches given or any coord specs

        Parameters
        ----------
        dim: str
            Dimension name
        cf_name: str, None
            Cf name.
        loc: str, {"any", None}, {"", False}
            - str: one of these locations
            - None or "any": any
            - False or '"": no location

        Returns
        -------
        bool, str
            True or False if name is provided, else found name or None

        See also
        --------
        CFVarSpecs.match_from_name
        """
        return self.coords.match_from_name(dim, cf_name=cf_name, loc=loc)

    @staticmethod
    def get_category(da):
        """Guess if a dataarray belongs to data_vars or coords

        It belongs to coords if one of its dimensions or
        coordinates has its name.

        Parameters
        ----------
        da: xarray.DataArray

        Returns
        -------
        str
        """
        if da.name is not None and _list_xr_names_(da, data_vars=False):
            return "coords"
        return "data_vars"

    def match(self, da, loc="any"):
        """Check if an array matches any data_var or coord specs

        Parameters
        ----------
        da: xarray.DataArray
        loc: str, {"any", None}, {"", False}
            - str: one of these locations
            - None or "any": any
            - False or '"": no location

        Return
        ------
        str, None
            Category
        str, None
            Name
        """
        category = self.get_category(da)
        categories = list(self.categories)
        if category != categories[0]:
            categories = categories[::-1]
        for category in categories:
            cf_name = self[category].match(da, loc=loc)
            if cf_name:
                return category, cf_name
        return None, None

    @ERRORS.format_method_docstring
    def search_coord(
        self,
        obj,
        cf_name=None,
        loc="any",
        get="obj",
        single=True,
        errors="warn",
    ):
        """Search for a coord that maches given or any specs

        Parameters
        ----------
        obj: DataArray or Dataset
        cf_name: str, dict
            A generic CF name. If not provided, all CF names are scaned.
        loc: str, {{"any", None}}, {{"", False}}
            - str: one of these locations
            - None or "any": any
            - False or "": no location
        get: {{"obj", "name"}}
            When found, get the object found or its name.
        single: bool
            If True, return the first item found or None.
            If False, return a possible empty list of found items.
            A warning is emitted when set to True and multiple item are found.
        {errors}

        Returns
        -------
        None or str or object

        Example
        -------
        .. ipython:: python

            @suppress
            from xoa.cf import get_cf_specs
            @suppress
            import xarray as xr, numpy as np
            lon = xr.DataArray([2, 3], dims='foo',
                               attrs={{'standard_name': 'longitude'}})
            data = xr.DataArray([0, 1], dims=('foo'), coords=[lon])
            cfspecs = get_cf_specs()
            cfspecs.search_coord(data, "lon")
            cfspecs.search_coord(data, "lon", get="cf_name")
            cfspecs.search_coord(data, "lat", errors="ignore")

        See also
        --------
        search_data_var
        CFCoordSpecs.search
        """
        return self.coords.search(
            obj,
            cf_name=cf_name,
            loc=loc,
            get=get,
            single=single,
            errors=errors,
        )

    @ERRORS.format_method_docstring
    def search_dim(self, da, cf_arg=None, loc="any", errors="ignore"):
        """Search for a dimension from its type

        Parameters
        ----------
        da: xarray.DataArray
        cf_arg: None, str, {{"x", "y", "z", "t", "f"}}
            Dimension type or generic CF name
        loc:
            Staggered grid location
        {errors}

        Return
        ------
        None, str, dict
            Dim name OR, dict with dim, type and cf_name keys if cf_arg is None

        See also
        --------
        CFCoordSpecs.search_dim
        """
        return self.coords.search_dim(da, cf_arg=cf_arg, loc=loc, errors=errors)

    @ERRORS.format_method_docstring
    def search_coord_from_dim(self, da, dim, errors="ignore"):
        """Search a dataarray for a coordinate from a dimension name

        It first searches for a coordinate with the same name and that is
        the only one having this dimension.
        Then look for coordinates with the same type like x, y, etc.

        Parameters
        ----------
        da: xarray.DataArray
        dim: str
        {errors}

        Return
        ------
        xarray.DataArray, None
            An coordinate array or None
        """
        return self.coords.search_from_dim(da, dim, errors=errors)

    @ERRORS.format_method_docstring
    def search_data_var(
        self,
        obj,
        cf_name=None,
        loc="any",
        get="obj",
        single=True,
        errors="warn",
    ):
        """Search for a data_var that maches given or any specs

        Parameters
        ----------
        obj: DataArray or Dataset
        cf_name: str, dict
            A generic CF name. If not provided, all CF names are scaned.
        loc: str, {{"any", None}}, {{"", False}}
            - str: one of these locations
            - None or "any": any
            - False or '"": no location
        get: {{"obj", "name"}}
            When found, get the object found or its cf_name.
        single: bool
            If True, return the first item found or None.
            If False, return a possible empty list of found items.
            A warning is emitted when set to True and multiple item are found.
        {errors}

        Returns
        -------
        None or str or object

        Example
        -------
        .. ipython:: python
            :okwarning:

            @suppress
            from xoa.cf import get_cf_specs
            @suppress
            import xarray as xr, numpy as np
            data = xr.DataArray(
                [0, 1], dims=('x'),
                attrs={{'standard_name': 'sea_water_temperature'}})
            ds = xr.Dataset({{'foo': data}})
            cfspecs = get_cf_specs()
            cfspecs.search_data_var(ds, "temp")
            cfspecs.search_data_var(ds, "temp", get="cf_name")
            cfspecs.search_data_var(ds, "sal")

        See also
        --------
        search_coord
        CFVarSpecs.search
        """
        return self.data_vars.search(
            obj,
            cf_name=cf_name,
            loc=loc,
            get=get,
            single=single,
            errors=errors,
        )

    @ERRORS.format_method_docstring
    def search(
        self,
        obj,
        cf_name=None,
        loc="any",
        get="obj",
        single=True,
        categories=None,
<<<<<<< HEAD
        within=None,
=======
>>>>>>> a2cdb4c7
        errors="warn",
    ):
        """Search for a dataarray with data_vars and/or coords


        Parameters
        ----------
        obj: xarray.DataArray, xarray.Dataset
            Array or dataset to scan
        cf_name: str
            Generic CF name to search for.
        categories: str, list, None
            Explicty categories with "coords" and "data_vars".
        get: {{"obj", "cf_name"}}
            "Getthe object or its cf_name.
        within: str, None
            Object types to search within: "coords", "data_vars".
            Data vars are search only with "data_vars" and coordinates
            are both in "coords" and "data_vars".
        {errors}

        Return
        ------
        None, xarray.DataArray, list

        """
        if not categories:
            categories = self.categories if hasattr(obj, "data_vars") else ["coords", "data_vars"]
        elif isinstance(categories, str):
            categories = [categories]
        else:
            categories = self.categories
        errors = ERRORS[errors]
        if not single:
            found = []
        for category in categories:
            res = self[category].search(
                obj,
                cf_name=cf_name,
                loc=loc,
                get=get,
                single=single,
<<<<<<< HEAD
                within=within,
=======
>>>>>>> a2cdb4c7
                errors="ignore",
            )
            if res is None:
                continue
            if not single:
                res = [r for r in res if r.name not in [f.name for f in found]]
                found.extend(res)
            elif res is not None:
                return res
        if not single:
            return found
        msg = "Search failed"
        if errors == "warn":
            xoa_warn(msg)
        elif errors == "raise":
            raise XoaCFError(msg)

    @ERRORS.format_method_docstring
    def get(self, obj, cf_name, get="obj", within=None, errors="ignore"):
        """A shortcut to :meth:`search` with an explicit generic CF name or a list of them

        Parameters
        ----------
        obj: xarray.DataArray, xarray.Dataset
            Array or dataset to scan
        cf_name: str, list(str)
            Generic CF name to search for.
            When a list, loop over possible cf_names and stop at the first found.
        get: {{"obj", "name"}}
            "Getthe object or its cf_name.
        within: str, None
            Object types to search within: "coords", "data_vars".
            Data vars are searched only with "data_vars" and coordinates
            are both in "coords" and "data_vars".
        {errors}

        A single element is searched for into all :attr:`categories`
        and errors are ignored.
        """
        cf_names = [cf_name] if isinstance(cf_name, str) else cf_name
        found = []
        for cf_name in cf_names:
            found.extend(
                self.search(obj, cf_name, errors="ignore", single=False, get=get, within=within)
            )
        return _check_single_(errors, found, "item", cf_names)

    @ERRORS.format_method_docstring
    def get_dims(
        self,
        da,
        cf_args,
        allow_positional=False,
        positions="tzyx",
        single=True,
        errors="warn",
    ):
        """Get the data array dimensions names from their type

        Parameters
        ----------
        da: xarray.DataArray
            Array to scan
        cf_args: str, list
            Letters among "x", "y", "z", "t" and "f",
            or generic CF names.
        allow_positional: bool
            Fall back to positional dimension of types is unkown.
        positions: str
            Default position per type starting from the end.
        single: bool
            If True, return the first item found or None.
            If False, return a possible empty list of found items.
        {errors}

        Return
        ------
        tuple
            Tuple of dimension name or None when the dimension if not found

        See also
        --------
        CFCoordSpecs.get_dims
        """
        return self.coords.get_dims(
            da,
            cf_args,
            allow_positional=allow_positional,
            positions=positions,
            single=single,
            errors=errors,
        )

    def get_axis(self, coord, lower=False):
        """Get the dimension type, either from axis attr or from match Cf coord

        .. note:: The ``axis`` is the uppercase version of the ``dim_type``

        Parameters
        ----------
        coord: xarray.DataArray
        lower: bool
            Lower case?

        Return
        ------
        {"x", "y", "z", "t", "f"}, None

        See also
        --------
        get_dim_type
        get_dim_types
        """
        return self.coords.get_axis(coord, lower=lower)

    def get_dim_type(self, dim, da=None, lower=True):
        """Get the type of a dimension

        Three cases:

        - This dimension is registered in CF dims.
        - obj has dim as dim and has an axis attribute inferred with :meth:`get_axis`.
        - obj has a coord named dim with an axis attribute inferred with :meth:`get_axis`.

        Parameters
        ----------
        dim: str
            Dimension name
        obj: xarray.DataArray, xarray.Dataset
            Data array that the dimension belongs to, to help inferring
            the type
        lower: bool
            For lower case

        Return
        ------
        str, None
            Letter as one of x, y, z, t or f, if found, else None

        See also
        --------
        get_axis
        """
        return self.coords.get_dim_type(dim, obj=da, lower=lower)

    def get_dim_types(self, da, unknown=None, asdict=False):
        """Get a tuple of the dimension types of an array

        Parameters
        ----------
        obj: xarray.DataArray, tuple(str), xarray.Dataset
            Data array, dataset or tuple of dimensions
        unknown:
            Value to assign when type is unknown
        asdict: bool

        Return
        ------
        tuple, dict
            Tuple of dimension types and of length ``obj.ndim``.
            A dimension type is either a letter or the ``unkown`` value
            when the inference of type has failed.
            If ``asdict`` is True, a dict is returned instead,
            ``(dim, dim_type)`` as key-value pairs.

        See also
        --------
        get_dim_type
        """
        return self.coords.get_dim_types(da, unknown=unknown, asdict=asdict)

    def parse_dims(self, dims, obj):
        """Convert from generic dim names to specialized names

        Parameters
        ----------
        dims: str, tuple, list, dict
        obj: xarray.Dataset, xarray.DataArray

        Return
        ------
        Same type as dims
        """
        return self.coords.parse_dims(dims, obj)

    def infer_coords(self, ds):
        """Search for known coords and make sure they are set as coords

        Parameters
        ----------
        ds: xarray.Dataset

        Return
        ------
        xarray.Dataset
            New dataset with potentially updated coordinates
        """
        if hasattr(ds, "data_vars"):
            for da in ds.data_vars.values():
                if self.coords.match(da):
                    ds = ds.set_coords(da.name)
        return ds.copy(deep=False)


class _CFCatSpecs_(object):
    """Base class for loading data_vars and coords CF specifications"""

    category = None

    attrs_exclude = [
        "name",
        "inherit",
        "coords",
        "select",
        "search_order",
        "cmap",
    ]

    attrs_first = [
        "name",
        "standard_name",
        "long_name",
        "units",
    ]

    def __init__(self, parent):
        assert self.category in parent
        self.parent = parent

    @property
    def coords(self):
        return self.parent.coords

    @property
    def data_vars(self):
        return self.parent.data_vars

    @property
    def sglocator(self):
        """:class:`SGLocator` instance"""
        return self.parent.sglocator

    @property
    def _dict(self):
        return self.parent._dict[self.category]

    def __getitem__(self, key):
        return self.get_specs(key)

    def __iter__(self):
        return iter(self._dict)

    def __len__(self):
        return len(self._dict)

    def __contains__(self, key):
        return key in self._dict

    def _validate_name_(self, name):
        if name in self:
            return name

    def _assert_known_(self, name, errors="raise"):
        if name not in self._dict:
            if errors == "raise":
                raise XoaCFError(f"Invalid {self.category} CF specs name: " + name)
            return False
        return True

    @property
    def names(self):
        return [key for key in self._dict.keys() if not key.startswith("_")]

    def items(self):
        return self._dict.items()

    def keys(self):
        return self._dict.keys()

    def get_specs(self, name, errors="warn"):
        """Get the specs of a cf item

        Parameters
        ----------
        name: str
        errors: "ignore", "warning" or "raise".

        Return
        ------
        dict or None
        """
        errors = ERRORS[errors]
        if name not in self._dict:
            if errors == "raise":
                raise XoaCFError("Can't get cf specs from: " + name)
            if errors == "warn":
                xoa_warn("Invalid cf name: " + str(name))
            return
        return self._dict[name]

    @property
    def dims(self):
        """Dict of dim names per type"""
        return self.parent._dict["dims"]

    def set_specs(self, item, **specs):
        """Update or create specs for an item"""
        data = {self.category: {item: specs}}
        self.parent.load_cfg(data)

    def set_specs_from_cfg(self, cfg):
        """Update or create specs for several item with a config specs"""
        if isinstance(cfg, dict) and self.category not in cfg:
            cfg = {self.category: cfg}
        self.parent.load_cfg(cfg)

    def get_allowed_names(self, cf_name):
        """Get the list of allowed names for a given `cf_name`

        It includes de `cf_name` itself, the `name` alt_names` specification values

        Parameters
        ----------
        cf_name: str
            Valid CF name

        Return
        ------
        list
        """
        specs = self[cf_name]
        allowed_names = []
        if "name" in specs and specs["name"]:
            allowed_names.append(specs["name"])
        if "alt_names" in specs:
            allowed_names.extend(specs["alt_names"])
        allowed_names.append(cf_name)
        return allowed_names

    def get_loc_mapping(self, obj, cf_names=None):
        return self.parent.get_loc_mapping(
            obj, cf_names=cf_names, categories=["coords", "data_vars"]
        )

    def _get_ordered_match_specs_(self, cf_name):
        specs = self[cf_name]
        match_specs = {}
        for sm in specs["search_order"]:
            for attr in (
                "name",
                "standard_name",
                "long_name",
                "axis",
                "units",
            ):
                if attr[0] != sm:
                    continue
                if attr == "name":
                    match_specs["name"] = self.get_allowed_names(cf_name)
                elif "attrs" in specs and attr in specs["attrs"]:
                    match_specs[attr] = specs["attrs"][attr]
        return match_specs

    def _get_search_scope_(self, obj, within):
        """Determine search scope and get list of names to search.

        Parameters
        ----------
        obj: xarray.DataArray or xarray.Dataset
            Object to search in
        within: str, list, None
            Object types to search within

        Returns
        -------
        list
            List of names to search

        Raises
        ------
        XoaCFError
            If within parameter is invalid
        """
        if within is None:
            if not hasattr(obj, "data_vars"):
                within = ["coords"]
            else:
                within = ["coords", "data_vars"]
                if self.category == "data_vars":
                    within = within[::-1]
        else:
            if isinstance(within, str):
                within = [within]
            for ot in within:
                if ot not in ["coords", "data_vars"]:
                    raise XoaCFError("with parameter must one or a list of: coords, data_vars")

        return _list_xr_names_(
            obj, dims=False, coords="coords" in within, data_vars="data_vars" in within
        )

    def _build_match_specs_(self, cf_name, errors):
        """Build match specifications for search.

        Parameters
        ----------
        cf_name: str, dict, None
            CF name to search for
        errors: str
            Error handling mode

        Returns
        -------
        list
            List of match specifications
        """
        if cf_name:  # Explicit name so we loop on search specs
            if isinstance(cf_name, str):
                if not self._assert_known_(cf_name, errors):
                    return None
            match_specs = []
            for attr, refs in self._get_ordered_match_specs_(cf_name).items():
                match_specs.append({attr: refs})
        else:
            match_specs = [None]
        return match_specs

    def _search_in_objects_(self, obj, names, match_specs, loc, get, cf_name):
        """Search for matching objects in the given list of names.

        Parameters
        ----------
        obj: xarray.DataArray or xarray.Dataset
            Object containing the arrays to search
        names: list
            List of names to search through
        match_specs: list
            List of match specifications
        loc: str, None
            Location parameter
        get: str
            What to return ("obj", "cf_name", or "both")
        cf_name: str, None
            Original cf_name argument

        Returns
        -------
        list
            List of found items
        """
        assert get in (
            "cf_name",
            "obj",
            "both",
        ), f"'get' must be either 'cf_name' or 'obj' or 'both', NOT '{get}'"

        found = []
        found_objs = []
        for match_arg in match_specs:
            for this_name in names:
                this_obj = obj[this_name]
                m = self.match(this_obj, match_arg, loc=loc)
                if m:
                    if this_name in found_objs:
                        continue
                    found_objs.append(this_name)
                    matched_cf_name = cf_name if cf_name else m
                    if get == "both":
                        found.append((this_obj, matched_cf_name))
                    else:
                        found.append(this_obj if get == "obj" else matched_cf_name)
        return found

    def match(self, da, cf_name=None, loc=None):
        """Check if da attributes match given or any specs

        Parameters
        ----------
        da: xarray.DataArray
        cf_name: str, dict, None
            CF name.
            If None, all names are used.
            If a dict, name is interpreted as an explicit set of
            specifications.
        loc: str, {"any", None}, {"", False}
            - str: one of these locations
            - None or "any": any
            - False or '"": no location

        Return
        ------
        bool, str
            True or False if name is provided, else found name or None
        """
        if cf_name:
            if isinstance(cf_name, str):
                self._assert_known_(cf_name)
            names = [cf_name]
        else:
            names = self.names
        for name_ in names:
            # Get match specs
            if isinstance(name_, dict):
                match_specs = name_
            else:
                match_specs = self._get_ordered_match_specs_(name_)

            # Loop on match specs
            for attr, refs in match_specs.items():
                value = getattr(da, attr, None)
                if value is None:
                    continue
                for ref in refs:
                    if (
                        attr in self.sglocator.valid_attrs
                        and self.sglocator.match_attr(attr, value, ref, loc=loc)
                    ) or match_string(value, ref, ignorecase=True):
                        da.encoding["cf_name"] = name_
                        da.encoding["cf_category"] = self.category
                        return True if cf_name else name_
        return False if cf_name else None

    def match_from_name(self, name, cf_name=None, loc=None):
        """Get the generic CF name of an object knowing only its name

        It compares `name` to the `name` and `alt_names` config values.

        Parameters
        ----------
        name: str
            Actual name
        cf_name: str, None
            A target generic CF name. If not provided, all items are considered.

        Return
        ------
        None, str, True, False
            If `cf_name` is provided, returns a boolean, else returns
            the matching CF name or None.
        """
        explicit = cf_name is not None
        if cf_name:
            self._assert_known_(cf_name)
            cf_names = [cf_name]
        else:
            cf_names = self.names

        for cf_name in cf_names:
            for allowed_name in self.get_allowed_names(cf_name):
                if self.sglocator.match_attr("name", name, allowed_name, loc=loc):
                    return cf_name if not explicit else True
        return None if not explicit else False

    @ERRORS.format_method_docstring
    def search(
<<<<<<< HEAD
        self, obj, cf_name=None, loc=None, get="obj", single=True, within=None, errors="raise"
=======
        self,
        obj,
        cf_name=None,
        loc=None,
        get="obj",
        single=True,
        errors="raise",
>>>>>>> a2cdb4c7
    ):
        """Search for a data_var or coord that maches given or any specs

        Parameters
        ----------
        obj: DataArray or Dataset
        cf_name: str, dict
            A generic CF name. If not provided, all CF names are scaned.
        loc: str, {{"any", None}}, {{"", False}}
            - str: one of these locations
            - None or "any": any
            - False or '"": no location
        get: {{"obj", "cf_name", "both"}}
            When found, get the object found or its name.
        single: bool
            If True, return the first item found or None.
            If False, return a possible empty list of found items.
            A warning is emitted when set to True and multiple item are found.
        within: str, None
            Object types to search within: "coords", "data_vars".
            Data vars are searched only with "data_vars" and coordinates
            are both in "coords" and "data_vars".
        {errors}

        Returns
        -------
        None or str or object
        """
        # Get search scope
        names = self._get_search_scope_(obj, within)

        # Build match specifications
        match_specs = self._build_match_specs_(cf_name, errors)
        if match_specs is None:
            return

        # Search in objects
        found = self._search_in_objects_(obj, names, match_specs, loc, get, cf_name)

        # Return result
        if not single:
            return found
        return _check_single_(errors, found, "item", cf_name)

    @ERRORS.format_method_docstring
    def get(self, obj, cf_name, get="obj", errors="ignore"):
        """A shortcut to :meth:`search` with an explicit generic CF name or a list of them

        Parameters
        ----------
        obj: xarray.DataArray, xarray.Dataset
            Array or dataset to scan
        cf_name: str, list(str)
            Generic CF name to search for.
            When a list, loop over possible cf_names and stop at the first found.
        get: {{"obj", "name"}}
            "Getthe object or its cf_name.
        {errors}

        A single element is searched for into all :attr:`categories`
        and errors are ignored.
        """
        cf_names = [cf_name] if isinstance(cf_name, str) else cf_name
        found = []
        for cf_name in cf_names:
            found.extend(self.search(obj, cf_name, errors="ignore", single=False, get=get))
        return _check_single_(errors, found, "item", cf_names)

    @ERRORS.format_method_docstring
    def get_attrs(
        self,
        cf_name,
        select=None,
        exclude=None,
        errors="warn",
        loc=None,
        multi=False,
        standardize=True,
        **extra,
    ):
        """Get the default attributes from cf specs

        Parameters
        ----------
        cf_name: str
            Valid generic CF name
        select: str, list
            Include only these attributes
        exclude: str, list
            Exclude these attributes
        multi: bool
            Get standard_name and long_name attribute as a list of possible
            values
        {errors}
        extra: dict
          Extra params are included as extra attributes

        Return
        ------
        dict
        """

        # Get specs
        specs = self.get_specs(cf_name, errors=errors)
        if not specs:
            return {}

        # Which attributes
        if exclude is None:
            exclude = []
        elif isinstance(exclude, str):
            exclude = [exclude]
        # exclude.extend(self.attrs_exclude)
        exclude.extend(extra.keys())
        exclude = set(exclude)
        keys = set(specs["attrs"].keys())
        keys -= exclude
        if select:
            keys = keys.intersection(select)

        # Loop
        attrs = {}
        for key in specs["attrs"].keys():
            # No lists or tuples
            value = specs["attrs"][key]
            if isinstance(value, list):
                if len(value) == 0:
                    continue
                if not multi or key not in ("standard_name", "long_name"):
                    value = value[0]

            # Store it
            attrs[key] = value

        # Extra attributes
        attrs.update(extra)

        # Finalize and optionally change location
        attrs = self.sglocator.format_attrs(attrs, loc=loc, standardize=standardize)

        return attrs

    def get_name(self, name, specialize=False, loc=None):
        """Get the name of the matching CF specs

        Parameters
        ----------
        name: str, xarray.DataArray
            Either a data array, a known cf name or a data var name
        specialize: bool
            Get the first name
            as listed in specs, which is generally a specialized one,
            like a name adopted by specialized dataset.
        loc: str, None
            Format it at this location

        Return
        ------
        None or str
            Either the CF name or the specialized name
        """
        if not isinstance(name, str):
            name = name.encoding.get("cf_name", self.match(name))
            # FIXME: category?
        elif name not in self:
            name = self.match_from_name(name)
        if name is None:
            return
        if specialize and self[name]["name"]:
            name = self[name]["name"]
        return self.sglocator.format_attr("name", name, loc=loc)

    def get_loc_arg(self, da, cf_name=None, locations=None):
        """Get the `loc` argument from a name or data array with name

        Parameters
        ----------
        da: xarray.DataArray
        cf_name: None, str
            A generic CF name
        locations: None, dict

        Return
        ------
        None, False, str
        """
        # Just a name
        # FIXME: really?
        if isinstance(da, str):
            return self.sglocator.parse_attr("name", da)[1]

        # From config
        if locations is None:
            locations = self.get_loc_mapping(da, cf_names={da.name: cf_name})
        loc = locations.get(da.name)
        if loc is not None:
            return loc

        # From the array attributes
        return self.sglocator.get_loc_from_da(da)

    def _resolve_cf_name_(self, da, cf_name, specialize, rename, copy):
        """Resolve and validate CF name for a data array.

        Parameters
        ----------
        da: xarray.DataArray
            Data array to process
        cf_name: str, None
            CF name or None to match
        specialize: bool
            Use specialized name
        rename: bool
            Whether renaming is enabled
        copy: bool
            Whether copying is enabled

        Returns
        -------
        tuple: (cf_name, old_name, new_name) or (None, None, None)
            CF name, original name, and formatted new name
        """
        if cf_name is None:
            cf_name = self.match(da)
        if cf_name is None:
            if not rename:
                return None, None, None
            return None, None, da.copy(deep=False) if copy else None
        assert cf_name in self.names
        old_name = da.name
        new_name = self.get_name(cf_name, specialize=specialize)
        return cf_name, old_name, new_name

    def _resolve_location_(self, da, loc):
        """Resolve location for a data array.

        Parameters
        ----------
        da: xarray.DataArray
            Data array to process
        loc: str, None
            Location or None to infer

        Returns
        -------
        str, None
            Resolved location
        """
        if loc is None:
            loc = self.get_loc_arg(da)
        return loc

    def _get_format_attrs_(self, cf_name, da, attrs):
        """Get attributes for formatting a data array.

        Parameters
        ----------
        cf_name: str
            CF name
        da: xarray.DataArray
            Data array to process
        attrs: bool, dict
            Attributes specification

        Returns
        -------
        dict
            Attributes to apply
        """
        if attrs is True:
            # Get attributes from CF specs
            attrs = self.get_attrs(cf_name, loc=None, standardize=False, multi=True)

            # Remove axis attribute for auxiliary coordinates
            if da.name and da.name not in da.indexes and "axis" in attrs:
                del attrs["axis"]

        elif not attrs:
            attrs = {}

        return attrs

    def format_dataarray(
        self,
        da,
        cf_name=None,
        rename=True,
        specialize=False,
        loc=None,
        attrs=True,
        standardize=True,
        replace_attrs=False,
        copy=True,
    ):
        """Format a DataArray's name and attributes

        Parameters
        ----------
        da: xarray.DataArray
        cf_name: str, None
            A generic CF name. If not provided, it guessed with :meth:`match`.
        loc: str, {"any", None}, {"", False}
            - str: one of these locations
            - None or "any": any
            - False or '"": no location
        rename: bool
            Rename arrays when their name is set?
        add_loc_to_name: None, bool
            Add the loc to the name, overriding the specs.
        attrs: bool, dict
            If False, does not change attributes at all.
            If True, use Cf attributes.
            If a dict, use this dict.
        replace_attrs: bool
            Replace existing attributes?
        standardize: bool
        specialize: bool
            Do not use the CF name for renaming, but the value of the "name" entry,
            which is generally a specialized one, like a name adopted by specialized dataset.
        rename_dim: bool
            For a 1D array, rename the dimension if it has the same name
            as the array.
            Note that it is set to False, if ``rename`` is False.
        copy: bool
            Force a copy (not of the data) in any case?

        Returns
        -------
        xarray.DataArray, str, None
            The formatted array or copy of it.
            The CF name, given or matching, if rename if False; and None
            if not matching.

        """
        # Handle copy
        if rename:
            copy = True
        if copy:
            da = da.copy(deep=False)

        # Resolve CF name
        cf_name, old_name, new_name = self._resolve_cf_name_(da, cf_name, specialize, rename, copy)
        if cf_name is None:
            if not rename:
                return
            return new_name  # Returns None or copied da

        # Resolve location
        loc = self._resolve_location_(da, loc)

        # Get attributes
        attrs = self._get_format_attrs_(cf_name, da, attrs)

        # Format array
        new_da = self.sglocator.format_dataarray(
            da,
            loc=loc,
            name=new_name,
            attrs=attrs,
            standardize=standardize,
            rename=rename,
            replace_attrs=replace_attrs,
            copy=False,
        )

        # Return new name but don't rename
        if not rename:
            if old_name is None:
                return self.sglocator.format_attr("name", new_name, loc)
            return self.sglocator.merge_attr("name", old_name, new_name, loc)

        return new_da

    def rename_dataarray(
        self,
        da,
        name=None,
        specialize=False,
        loc=None,
        standardize=True,
        rename_dim=True,
        copy=True,
        add_loc_to_name=None,
    ):
        """Rename a DataArray

        It is a specialized call to :meth:`format_dataarray` where
        attributes are left unchanged.

        Parameters
        ----------
        da: xarray.DataArray
        name: str, None
            A CF name. If not provided, it guessed with :meth:`match`.
        specialize: bool
            Does not use the CF name for renaming, but the first name
            as listed in specs, which is generally a specialized one,
            like a name adopted by specialized dataset.
        loc: str, {"any", None}, {"", False}
            - str: one of these locations
            - None or "any": any
            - False or '"": no location
        standardize: bool
        rename_dim: bool
            For a 1D array, rename the dimension if it has the same name
            as the array.
            Note that it is set to False, if ``rename`` is False.
        copy: bool
            Force a copy (not of the data) in any case?


        See also
        --------
        format_dataarray
        """
        return self.format_dataarray(
            da,
            name=name,
            specialize=specialize,
            loc=loc,
            attrs=False,
            standardize=standardize,
            rename_dim=rename_dim,
            copy=copy,
            add_loc_to_name=add_loc_to_name,
        )


class CFVarSpecs(_CFCatSpecs_):
    """CF specification for data_vars"""

    category = "data_vars"


class CFCoordSpecs(_CFCatSpecs_):
    """CF specification for coords"""

    category = "coords"

    def get_loc_mapping(self, da, cf_names=None):
        return self.parent.get_loc_mapping(da, cf_names=cf_names, categories=["coords"])

    def get_axis(self, coord, lower=False):
        """Get the dimension type, either from axis attr or from match Cf coord

        .. note:: The ``axis`` is the uppercase version of the ``dim_type``

        Parameters
        ----------
        coord: xarray.DataArray
        lower: bool
            Lower case?

        Return
        ------
        {"x", "y", "z", "t", "f"}, None

        See also
        --------
        get_dim_type
        get_dim_types
        """
        axis = None
        if "axis" in coord.attrs:
            axis = coord.attrs["axis"]
        else:
            cfname = self.match(coord)
            if cfname:
                axis = self[cfname]["attrs"]["axis"]
        if axis is not None:
            if lower:
                return axis.lower()
            return axis.upper()

    def get_dim_type(self, dim, obj=None, lower=True):
        """Get the type of a dimension

        Three cases:

        - This dimension is registered in CF dims.
        - obj has dim as dim and has an axis attribute inferred with :meth:`get_axis`.
        - obj has a coord named dim with an axis attribute inferred with :meth:`get_axis`.

        Parameters
        ----------
        dim: str
            Dimension name
        obj: xarray.DataArray, xarray.Dataset
            Data array that the dimension belongs to, to help inferring
            the type
        lower: bool
            For lower case

        Return
        ------
        str, None
            Letter as one of x, y, z, t or f, if found, else None

        See also
        --------
        get_axis
        """
        # Remove location
        dim_loc = dim
        dim = self.sglocator.parse_attr("name", dim)[0]

        # Loop on types
        if dim.lower() in self.dims:
            return dim.lower()
        for dim_type, dims in self.dims.items():
            if dim.lower() in dims:
                return dim_type

        # Check if a coordinate have the same name and an axis type
        if obj is not None:
            # Check dim validity
            if dim_loc not in obj.dims:
                raise XoaCFError(f"dimension '{dim}' does not belong to obj")

            # Check axis from coords
            if dim in obj.indexes:
                return self.get_axis(obj.coords[dim], lower=True)

            # Check obj axis itself
            if not hasattr(obj, "data_vars"):
                axis = self.get_axis(obj, lower=True)
                if axis:
                    return axis

    def get_dim_types(self, obj, unknown=None, asdict=False):
        """Get a tuple of the dimension types of an array

        Parameters
        ----------
        obj: xarray.DataArray, tuple(str), xarray.Dataset
            Data array, dataset or tuple of dimensions
        unknown:
            Value to assign when type is unknown
        asdict: bool

        Return
        ------
        tuple, dict
            Tuple of dimension types and of length ``obj.ndim``.
            A dimension type is either a letter or the ``unkown`` value
            when the inference of type has failed.
            If ``asdict`` is True, a dict is returned instead,
            ``(dim, dim_type)`` as key-value pairs.

        See also
        --------
        get_dim_type
        """
        dim_types = {}
        if isinstance(obj, tuple):
            dims = obj
            obj = None
        else:
            dims = obj.dims
        for dim in dims:
            dim_type = self.get_dim_type(dim, obj=obj)
            if dim_type is None:
                dim_type = unknown
            dim_types[dim] = dim_type
        if asdict:
            return dim_types
        return tuple(dim_types.values())

    def _parse_dim_search_args_(self, obj, cf_arg, loc, errors):
        """Parse and validate search arguments for dimension search.

        Parameters
        ----------
        obj: xarray.DataArray or xarray.Dataset
            Object to search in
        cf_arg: str, None
            CF argument (name or type)
        loc: str, None
            Location argument
        errors: str
            Error handling mode

        Returns
        -------
        tuple: (cf_name, dim_type, loc, isds)
            Parsed arguments
        """
        cf_name = dim_type = None
        if cf_arg:
            if len(cf_arg) == 1:
                dim_type = cf_arg.lower()
                if cf_arg in self.names:
                    cf_name = cf_arg
            else:
                if not self._assert_known_(cf_arg, errors=errors):
                    return None, None, None, None
                cf_name = cf_arg
        isds = hasattr(obj, "data_vars")
        if not isds and dim_type is None:
            dim_type = self.get_axis(obj, lower=True)
        loc = self.sglocator.parse_loc_arg(loc)
        return cf_name, dim_type, loc, isds

    def _match_dimension_(self, obj, dim, cf_name, dim_type, loc, cf_arg):
        """Match a single dimension against search criteria.

        Parameters
        ----------
        obj: xarray.DataArray or xarray.Dataset
            Object containing the dimension
        dim: str
            Dimension name to match
        cf_name: str, None
            Target CF name
        dim_type: str, None
            Target dimension type
        loc: str, None
            Target location
        cf_arg: str, None
            Original cf_arg for output formatting

        Returns
        -------
        tuple: (match, out)
            match: str, dict, or None if no match
            out: dict with dim info (always returned for fallback)
        """
        # Filter-out by loc
        pname, ploc = self.sglocator.parse_attr('name', dim)
        ploc = self.sglocator.parse_loc_arg(ploc)
        if loc is not None and loc != ploc:
            return None, None

        # From generic name
        if dim in obj.coords:
            this_cf_name = self.match(obj.coords[dim])
        else:
            this_cf_name = self.match_from_name(dim)
        if cf_name:
            if this_cf_name == cf_name:
                return dim, None
            if dim_type is None:  # keep searching if dim_type is not None
                # Still compute out for potential fallback
                this_dim_type = self.get_dim_type(dim, obj=obj)
                out = {"dim": dim, "type": this_dim_type, "cf_name": this_cf_name}
                return None, out

        # From dimension type
        this_dim_type = self.get_dim_type(dim, obj=obj)
        out = {"dim": dim, "type": this_dim_type, "cf_name": this_cf_name}
        if this_dim_type and this_dim_type == dim_type:
            if cf_arg:
                return dim, out
            else:
                return out, out
        return None, out

    @ERRORS.format_method_docstring
    def search_dim(self, obj, cf_arg=None, loc=None, single=True, errors="ignore"):
        """Search a dataarray/dataset for a dimension name according to its generic name or type

        First, scan the dimension names.
        Then, look for coordinates: either it has an 'axis' attribute,
        or it a known CF coordinate.

        Parameters
        ----------
        obj: xarray.DataArray, xarray.Dataset
            Coordinate or data array
        cf_arg: str, {{"x", "y", "z", "t", "f"}}, None
            One-letter dimension type or generic CF dim name.
            When set to None, dmension type is inferred with :meth:`get_axis`
            applied to `obj`
        loc: "any", letter
            Staggered grid location
        single: bool
            If True, return the first item found or None.
            If False, return a possible empty list of found items.
        {errors}

        Return
        ------
        str, dict, None
            Dim name OR, dict with dim, type and cf_name keys if dim_type is None.
            None if nothing found.
        """
        # Parse search arguments
        result = self._parse_dim_search_args_(obj, cf_arg, loc, errors)
        if result == (None, None, None, None):  # Validation error
            return
        cf_name, dim_type, loc, isds = result

        # Search dimensions
        found = []
        out = None
        for dim in obj.dims:
<<<<<<< HEAD
            match, dim_out = self._match_dimension_(obj, dim, cf_name, dim_type, loc, cf_arg)
            if match is not None:
                found.append(match)
            # Track last dim_out for fallback
            if dim_out is not None:
                out = dim_out
=======
            # Filter-out by loc
            pname, ploc = self.sglocator.parse_attr("name", dim)
            ploc = self.sglocator.parse_loc_arg(ploc)
            if loc is not None and loc != ploc:
                continue

            # From generic name
            if dim in obj.coords:
                this_cf_name = self.match(obj.coords[dim])
            else:
                this_cf_name = self.match_from_name(dim)
            if cf_name:
                if this_cf_name == cf_name:
                    found.append(dim)
                    continue
                if dim_type is None:  # keep searching if dim_type is not None
                    continue

            # From dimension type
            this_dim_type = self.get_dim_type(dim, obj=obj)
            out = {"dim": dim, "type": this_dim_type, "cf_name": this_cf_name}
            if this_dim_type and this_dim_type == dim_type:
                if cf_arg:
                    found.append(dim)
                else:
                    found.append(out)
>>>>>>> a2cdb4c7

        # Not found but only 1d and no dim_type specified
        if not found and len(obj.dims) == 1 and not cf_arg and out is not None:
            # FIXME: loop on coordinates?
            found.append(out)

        # Return result
        if single:
            return _check_single_(errors, found, "dimension", cf_arg)
        return found

    @ERRORS.format_method_docstring
    def search_from_dim(self, obj, dim, errors="ignore"):
        """Search a dataarray/dataset for a coordinate from a dimension name

        It first searches for a coordinate with a different name and that is
        the only one having this dimension.
        Then check if it is an index.
        Then look for coordinates with the same type like x, y, etc.

        Parameters
        ----------
        obj: xarray.DataArray, xarray.Dataset
        dim: str
        {errors}

        Return
        ------
        xarray.DataArray, None
            An coordinate array or None

        See also
        --------
        get_axis
        get_dim_type
        """
        if dim not in obj.dims:
            raise XoaError(f"Invalid dimension: {dim}")

        # A coord with a different name
        coords = [coord for name, coord in obj.coords.items() if name != dim and dim in coord.dims]
        if len(coords) == 1:
            return coords[0]

        # As an index
        if dim in obj.indexes:
            return obj.coords[dim]

        # Get dim_type from known dim name
        dim_type = self.get_dim_type(dim, obj, lower=True)

        # So we can do something
        def get_ndim(o):
            return len(o.dims)

        if dim_type is not None:
            # Look for a coordinate with this dim_type
            #  starting from coordinates with a higher number of dimensions
            #  like depth that have more dims than level
            for coord in sorted(obj.coords.values(), key=get_ndim, reverse=True):
                if dim in coord.dims:
                    coord_dim_type = self.get_axis(coord, lower=True)
                    if coord_dim_type and coord_dim_type == dim_type:
                        return coord

        # Nothing found
        errors = ERRORS[errors]
        if errors != "ignore":
            msg = f"No dataarray coord found from dim: {dim}"
            if errors == "raise":
                raise XoaCFError(msg)
            xoa_warn(msg)

    @ERRORS.format_method_docstring
    def get_dims(
        self,
        obj,
        cf_args,
        allow_positional=False,
        positions="tzyx",
        single=True,
        errors="warn",
    ):
        """Get the data array dimensions names from their type or generic CF name

        Parameters
        ----------
        obj: xarray.DataArray, xarray.Dataset
            Array/dataset to scan
        cf_args: list
            List of letters among "x", "y", "z", "t" and "f",
            or generic names.
        allow_positional: bool
            Fall back to positional dimension of types is unkown.
        positions: str
            Default expected position of dim per type in `obj`
            starting from the end.
        single: bool
            If True, return the first item found or None.
            If False, return a possible empty list of found items.
        {errors}

        Return
        ------
        tuple, tuple(list)
            Tuple of dimension names or None when the dimension is not found

        See also
        --------
        search_dim
        get_dim_type
        """
        # Check shape
        errors = ERRORS[errors]
        dims = list(obj.dims)
        ndim = len(dims)
        single_arg = isinstance(cf_args, str)
        if single_arg:
            cf_args = [cf_args]
        if len(cf_args) > len(dims):
            msg = f"This data array has less dimensions ({ndim})" " than requested ({})".format(
                len(cf_args)
            )
            if errors == "raise":
                raise XoaError(msg)
            if errors == "warn":
                xoa_warn(msg)

        # Loop on args
        scanned = {}
        for cf_arg in cf_args:
            scanned[cf_arg] = self.search_dim(obj, cf_arg, single=False, errors="ignore")

        # Guess from position
        if allow_positional:
            not_found = [item[0] for item in scanned.items() if not item[1]]
            for i, cf_arg in enumerate(positions[::-1]):
                if cf_arg in not_found:
                    scanned[cf_arg] = [dims[-i - 1]]

        # Final check
        if single:
            for cf_arg, dim in scanned.items():
                if not dim:
                    if errors != "ignore":
                        msg = f"No dimension found matching: {cf_arg}"
                        if errors == "raise":
                            raise XoaError(msg)
                        xoa_warn(msg)
                    scanned[cf_arg] = None
                else:
                    if len(dim) > 1 and errors != "ignore":
                        msg = f"Multiple candidates dimensions matching: {cf_arg}"
                        if errors == "raise":
                            raise XoaCFError(msg)
                        xoa_warn(msg)
                    scanned[cf_arg] = dim[0]

        values = tuple(scanned.values())
        if single_arg and scanned:
            return values[0]
        return values

    def get_rename_dims_args(self, obj, locations=None, specialize=False):
        """Get args for renaming dimensions that are not coordinates

        Parameters
        ----------
        obj: xarray.DataArray, xarray.Dataset
            Array or dataset
        locations: dict, None
            Dict of staggerd grid locations with names as keys
        specialize: bool
            Do not use the CF name for renaming, but the first name
            as listed in specs, which is generally a specialized one,
            like a name adopted by specialized dataset.

        Return
        ------
        dict:
            Argument compatible with :meth:`xarray.Dataset.rename`
        """

        # Get location specs
        if locations is None:
            locations = self.get_loc_mapping(obj)

        # Loop on dims
        rename_args = {}
        for dim in obj.dims:
            # Skip effective coordinate dims
            if dim in obj.coords:
                continue

            # Is it known?
            cf_dim_name = self.match_from_name(dim)  # known coordinate name
            dim_type = self.get_dim_type(dim, obj)  # known dimension type
            dim_loc = locations.get(dim)

            # Root name
            if cf_dim_name:
                new_name = self.get_name(cf_dim_name, specialize=specialize)
            elif dim_type:
                new_name = dim_type
            else:
                new_name = dim

            # Add loc
            if dim_loc is not False:
                new_name = self.sglocator.merge_attr("name", dim, new_name, loc=dim_loc)

            # Register arg
            if new_name != dim:
                rename_args[dim] = new_name

        return rename_args

    def parse_dims(self, dims, obj):
        """Convert from generic dim names to specialized names

        Parameters
        ----------
        dims: str, tuple, list, dict
        obj: xarray.Dataset, xarray.DataArray

        Return
        ------
        Same type as dims
        """
        # dim_types = self.get_dim_types(obj, asdict=True)

        def _parse_dim_(cf_arg):
            if cf_arg in obj.dims:
                return cf_arg
            dim = self.search_dim(obj, cf_arg)
            if not dim:
                raise XoaCFError(f"Invalid argument for dimension: {cf_arg}")
            return dim

        if isinstance(dims, str):
            return _parse_dim_(dims)
        if isinstance(dims, dict):
            return dict((_parse_dim_(dim), value) for dim, value in dims.items())
        return type(dims)(_parse_dim_(dim) for dim in dims)


for meth in (
    "get_axis",
    "get_dim_type",
    "get_dim_types",
    "search_dim",
    "get_dims",
):
    doc = getattr(CFCoordSpecs, meth).__doc__
    getattr(CFSpecs, meth).__doc__ = doc


def _get_cfgm_():
    """Get a :class:`~xoa.cfgm.ConfigManager` instance to manage
    coords and data_vars spécifications"""
    cf_cache = _get_cache_()
    if "cfgm" not in cf_cache:
        from .cfgm import ConfigManager

        cf_cache["cfgm"] = ConfigManager(_INIFILE)
    return cf_cache["cfgm"]


def get_matching_item_specs(da, loc="any"):
    """Get the item CF specs that match this data array

    Parameters
    ----------
    da: xarray.DataArray

    Return
    ------
    dict or None

    See also
    --------
    CFSpecs.match
    """
    cfspecs = get_cf_specs(da)
    cat, name = cfspecs.match(da, loc=loc)
    if cat:
        return cfspecs[cat][name]


def _same_attr_(da0, da1, attr):
    return (
        attr in da0.attrs
        and attr in da1.attrs
        and da0.attrs[attr].lower() == da1.attrs[attr].lower()
    )


def are_similar(da0, da1):
    """Check if two DataArrays are similar

    Verifications are performed in the following order:

    - ``standard_name`` attribute,
    - Matching CFSpecs item name.
    - ``name`` attribute.
    - ``long_name`` attribute.

    Parameters
    ----------
    da0: xarray.DataArray
    da1: xarray.DataArray

    Return
    ------
    bool
    """
    # Standard name
    if _same_attr_(da0, da1, "standard_name"):
        return True

    # Cf name
    cf0 = get_matching_item_specs(da0)
    cf1 = get_matching_item_specs(da1)
    if cf0 and cf1 and cf0.name == cf1.name:
        return True

    # Name
    if da0.name and da0.name and da0.name == da1.name:
        return True

    # Long name
    return _same_attr_(da0, da1, "long_name")


def search_similar(obj, da):
    """Search in ds for a similar DataArray

    See :func:`is_similar` for what means "similar".

    Parameters
    ----------
    obj: xarray.Dataset, xarray.DataArray
        Dataset that must be scanned.
    da: xarray.DataArray
        Array that must be compared to the content of ``ds``

    Return
    ------
    xarray.DataArray or None

    See also
    --------
    is_similar
    get_matching_item_specs
    """
    targets = _list_xr_names_(da, data_vars=False)
    for ds_da in targets:
        if are_similar(ds_da, da):
            return ds_da


class set_cf_specs(object):
    """Set the current CF specs

    Parameters
    ----------
    cf_source: CFSpecs, str, list, dict
        Either a :class:`CFSpecs` instance or the name of a registered one,
        or an argument to instantiante one.

    See also
    --------
    get_cf_specs
    register_cf_specs
    get_registered_cf_specs
    """

    def __init__(self, cf_source):
        if isinstance(cf_source, str):
            cfspecs = get_cf_specs_from_name(cf_source, errors="ignore")
            if cfspecs:
                cf_source = cfspecs
        if not isinstance(cf_source, CFSpecs):
            cf_source = CFSpecs(cf_source)
        self.cf_cache = _get_cache_()
        self.old_specs = self.cf_cache["current"]
        self.cf_cache["current"] = self.specs = cf_source

    def __enter__(self):
        return self.specs

    def __exit__(self, exc_type, exc_value, traceback):
        if self.old_specs is None:
            self.cf_cache["current"] = None
        else:
            self.cf_cache["current"] = self.old_specs


def reset_cache(memory=False, **kwargs):
    """Reset the in memory cf specs cache

    Parameters
    ----------
    memory: bool
        Remove the in-memory cache.

        .. warning:: This may lead to unpredicted behaviors.

    """
    if "disk" in kwargs:
        xoa_warn("Disk cachng is no longer supported", category="deprecation")
    if memory:
        cf_cache = _get_cache_()
        cf_cache["loaded_dicts"].clear()
        cf_cache["current"] = None
        cf_cache["default"] = None
        cf_cache["registered"].clear()


def show_cache():
    """Show the cf specs cache file"""
    xoa_warn("Disk cachng is no longer supported", category="deprecation")


@ERRORS.format_function_docstring
def get_cf_specs_from_name(name, errors="warn"):
    """Get a registered CF specs instance from its name

    Parameters
    ----------
    name: str
    {errors}

    Return
    ------
    CFSpecs or None
        Issue a warning if not found
    """
    # Registered specs
    cf_cache = _get_cache_()
    for cfspecs in cf_cache["registered"][::-1]:
        if cfspecs["register"]["name"] and cfspecs["register"]["name"] == name.lower():
            return cfspecs

    # Internal specs
    if name in CF_CONFIGS:
        cfspecs = CFSpecs(CF_CONFIGS[name])
        register_cf_specs(cfspecs)
        return cfspecs

    # Not found
    errors = ERRORS[errors]
    msg = f"Unknown registration name for CF specs: {name}"
    if errors == "raise":
        raise XoaCFError(msg)
    elif errors == "warn":
        xoa_warn(msg)


def get_cf_specs_encoding(ds):
    """Get the ``cf_specs`` encoding value

    Parameters
    ----------
    ds: xarray.DataArray, xarray.Dataset

    Return
    ------
    str or None

    See also
    --------
    get_cf_specs_from_encoding
    """
    if ds is not None and not isinstance(ds, str):
        for source in ds.encoding, ds.attrs:
            for attr, value in source.items():
                if attr.lower() == "cf_specs":
                    return value


def get_cf_specs_from_encoding(ds):
    """Get a registered CF specs instance from the ``cf_specs`` encoding value

    Parameters
    ----------
    ds: xarray.DataArray, xarray.Dataset

    Return
    ------
    CFSpecs or None

    See also
    --------
    get_cf_specs_encoding
    """
    if ds is not None and not isinstance(ds, str):
        name = get_cf_specs_encoding(ds)
        if name is not None:
            return get_cf_specs_from_name(name, errors="warn")


def get_default_cf_specs(**kwargs):
    """Get the default CF specifications"""
    if "cache " in kwargs:
        xoa_warn("Disk cachng is no longer supported", category="deprecation")
    cf_cache = _get_cache_()
    if cf_cache["default"] is not None:
        return cf_cache["default"]

    # Setup
    cfspecs = CFSpecs()
    cf_cache["default"] = cfspecs
    if not is_registered_cf_specs(cfspecs):
        register_cf_specs(cfspecs)
    return cfspecs


def get_cf_specs(name=None, cache="rw"):
    """Get the current or a registered CF specifications instance

    Parameters
    ----------
    name: str, "current", "default", None, xarray.Dataset, xarray.DataArray
        "default" means the default xoa specs.
        "current" is equivalent to None and means the currents specs,
        which defaults to the xoa defaults!
        Else registration name for these specs or a data array or dataset
        that can be used to get the registration name if it set in the
        :attr:`cf_specs` attribute or encoding.
        When set, ``cache`` is ignored.
        Raises a :class:`XoaCFError` is case of invalid name.
    cache: str, bool, None
        Cache default specs on disk with pickling for fast loading.
        If ``None``, it defaults to boolean option :xoaoption:`cf.cache`.
        Possible string values: ``"ignore"``, ``"rw"``, ``"read"``, ``"write"``.
        If ``True``, it is set to ``"rw"``.
        If ``False``, it is set to ``"ignore"``.

    Return
    ------
    CFSpecs
        None is return if no specs are found

    Raise
    -----
    XoaCFError
        When ``name`` is provided as a string and is invalid.
    """
    # Explicit request
    if name is None:
        name = "current"
    if not isinstance(name, str) or name not in ("current", "default"):
        # Registered name
        if isinstance(name, str):
            return get_cf_specs_from_name(name, errors="raise")

        # Name as dataset or data array so we infer the specs
        return infer_cf_specs(name)

    # Not named => current or default specs
    if name == "current":
        cf_cache = _get_cache_()
        if cf_cache.get("current") is None:
            cf_cache["current"] = get_default_cf_specs()
        cfspecs = cf_cache["current"]
    else:
        cfspecs = get_default_cf_specs()

    return cfspecs


def register_cf_specs(*args, **kwargs):
    """Register :class:`CFSpecs` in a bank optionally with a name"""
    # Named arguments
    args = list(args)
    for name, cfspecs in kwargs.items():
        if not isinstance(cfspecs, CFSpecs):
            cfspecs = CFSpecs(cfspecs)
        cfspecs.name = name
        args.append(cfspecs)

    # Update the cache
    for cfspecs in args:
        cf_cache = _get_cache_()
        if not isinstance(cfspecs, CFSpecs):
            cfspecs = CFSpecs(cfspecs)
        if cfspecs not in cf_cache["registered"]:
            if cfspecs.name:  # replace if same name. warn?
                for rcfs in cf_cache["registered"]:
                    if rcfs.name and rcfs.name == cfspecs.name:
                        cf_cache["registered"].remove(rcfs)
            cf_cache["registered"].append(cfspecs)


def get_registered_cf_specs(current=True, reverse=True, named=False):
    """Get the list of registered CFSpecs

    Parameters
    ----------
    current: bool
        Also include the current specs if any, always at the last position
    reverse: bool
        Reverse the list
    named: bool
        Make sure the returned CFSpecs have a valid registration name

    Return
    ------
    list

    See also
    --------
    register_cf_specs
    """
    cf_cache = _get_cache_()
    cfl = cf_cache["registered"]
    if reverse:
        cfl = cfl[::-1]
    if current and cf_cache["current"] is not None:
        cfl.append(cf_cache["current"])
    if named is False:
        cfdef = get_default_cf_specs()
        if cfdef not in cfl:
            cfl.append(cfdef)
    else:
        cfl = [c for c in cfl if c.name]
    return cfl


def is_registered_cf_specs(name):
    """Check if given cf specs set is registered

    Parameters
    ----------
    name: str, CFSpecs

    Return
    ------
    bool
    """
    for cfspecs in get_registered_cf_specs():
        if (
            isinstance(name, str)
            and cfspecs["register"]["name"]
            and cfspecs["register"]["name"] == name
        ):
            return True
        if isinstance(name, CFSpecs) and name is cfspecs:
            return True
    return False


def get_cf_specs_matching_score(ds, cfspecs):
    """Get the matching score between ds data_vars and coord names and a CFSpecs instance names

    Parameters
    ----------
    ds: xarray.Dataset, xarray.DataArray
    cf_specs: CFSpecs

    Return
    ------
    float
        A percentage of the number of identified data arrays vs
        the total number of data arrays
    """
    hit = 0
    total = 0
    for cat in "data_vars", "coords":
        cfnames = [cfspecs[cat].get_name(name, specialize=True) for name in cfspecs[cat].names]
        if not hasattr(ds, "data_vars"):  # DataArray
            dsnames = [ds.name] if ds.name else []
        else:
            dsnames = list(getattr(ds, cat).keys())
        dsnames = [cfspecs.sglocator.parse_attr("name", dsname)[0] for dsname in dsnames]
        total += len(dsnames)
        hit += len(set(dsnames).intersection(cfnames))
    if total == 0:
        return 0
    return 100 * hit / total


def infer_cf_specs(ds, named=False, from_attrs=True, from_score=False):
    """Get the registered CFSpecs that are best matching this dataset

    This accomplished with some heurestics.
    First, the :attr:`cf_specs` global attribute or encoding of the dataset is compared
    with the name of all registered datasets.
    Second, a score based on the number of data_vars and coord names
    that are both in the cfspecs and the dataset is computed by :func:`get_cf_specs_matching_score`
    for the registered instances.
    Finally, if no matching dataset is found, the current one is returned.


    Parameters
    ----------
    ds: xarray.Dataset, xarray.DataArray
    named: bool
        Make sure the candidate CFSpecs have a name
    from_attrs: bool
        Scan attributes to infer specs
    from_score: bool
        Compute the matching score to infer specs

    Return
    ------
    CFSpecs
        The matching cf specs or the current ones

    See also
    --------
    register_cf_specs
    get_registered_cf_specs
    get_cf_specs_matching_score
    get_cf_specs
    get_cf_specs
    get_cf_specs_from_name
    get_cf_specs_from_encoding
    """
    # By registration name first
    cfspecs = get_cf_specs_from_encoding(ds)
    if cfspecs:
        return cfspecs

    # Candidates
    candidates = get_registered_cf_specs(named=named)

    # By attributes
    if from_attrs:
        for attrs in (ds.attrs, ds.encoding):
            if attrs:
                for cfspecs in candidates:
                    for attr, pattern in cfspecs["register"]["attrs"].items():
                        if attr in attrs:
                            if isinstance(pattern, str):
                                pattern = [pattern]
                            for pat in pattern:
                                if fnmatch.fnmatch(str(attrs[attr]).lower(), pat.lower()):
                                    return cfspecs

    # By matching score
    if from_score:
        best_score = -1
        for cfspecs in candidates:
            score = get_cf_specs_matching_score(ds, cfspecs)
            if score != 0 and score > best_score:
                best_cfspecs = cfspecs
                best_score = score
        if best_score != -1:
            return best_cfspecs

    # Fallback to current specs
    cfspecs = get_cf_specs("current")
    if named and not cfspecs.name:
        return
    return cfspecs


def assign_cf_specs(ds, name=None, register=False, set_encoding=True):
    """Set the ``cf_specs`` encoding to ``name`` in all data vars and coords

    Parameters
    ----------
    ds: xarray.DataArray, xarray.Dataset
    name: None, str, CFSpecs, xarray.DataArray, xarray.Dataset
        If a :class:`CFSpecs`, it must have a registration name :

        .. code-block:: ini

            [register]
            name=registration_name

        If not provided, :func:`infer_cf_specs` is called to infer
        the best named registered specs.

    register: bool
        Register the specs if name is a named, unregistered :class:`CFSpecs` instance.
    set_encoding: bool
        Set the "cf_specs" encoding to name.

    Return
    ------
    xarray.Dataset, xarray.DataArray

    Example
    -------
    .. ipython:: python

        @suppress
        from xoa.cf import assign_cf_specs
        @suppress
        import xarray as xr
        ds = xr.Dataset({'temp': ('lon', [5])}, coords={'lon': [6]})
        assign_cf_specs(ds, "mycroco");
        ds.encoding
        ds.temp.encoding
        ds.lon.encoding

    """
    # Name as a CFSpecs instance
    if name is None:
        cfspecs = infer_cf_specs(ds, named=True)
        if cfspecs.name:
            name = cfspecs.name
        else:
            return ds
    elif hasattr(name, "coords"):  # from a dataset/dataarray
        name = get_cf_specs_encoding(ds)
        if name is None:
            return ds
    if not isinstance(name, str):
        if not name.name:
            xoa_warn("CFSpecs instance has no registration name")
            return ds
        if register and not is_registered_cf_specs(name):
            register_cf_specs(name)
        name = name.name

    # Set as encoding
    if set_encoding:
        targets = [ds] + [ds[name] for name in _list_xr_names_(ds, dims=False)]
        for target in targets:
            target.encoding.update(cf_specs=name)

    return ds


def infer_coords(ds):
    """Infer which of the data arrays of a dataset are coordinates

    When coordinates are found, it makes sure they are registered in the dataset
    as coordindates.

    Parameters
    ----------
    ds: xarray.Dataset

    See also
    --------
    CFSpecs.infer_coords
    """
    return get_cf_specs(ds).infer_coords(ds)


infer_coords.__doc__ = CFSpecs.infer_coords.__doc__<|MERGE_RESOLUTION|>--- conflicted
+++ resolved
@@ -1150,16 +1150,8 @@
         isdataset = hasattr(obj, "data_vars")
         das = obj.values() if isdataset else [obj]
 
-<<<<<<< HEAD
         # Process data variables
         self._process_data_var_locations_(das, categories, cf_names, isdataset, loc, locations)
-=======
-        def check_coords(da, specs, locations):
-            """Scan the add_coords_loc section and the coordinates and dimensions"""
-            for cf_coord_name, coord_loc in specs["add_coords_loc"].items():
-                if self.coords[cf_coord_name]["attrs"].get("axis", "").lower() not in "xyz":
-                    continue
->>>>>>> a2cdb4c7
 
         # Process coordinates
         self._process_coord_locations_(obj, cf_names, locations)
@@ -1458,66 +1450,14 @@
 
         # Format data arrays
         is_dataset = hasattr(obj, "data_vars")
-<<<<<<< HEAD
         data_vars = obj.values() if is_dataset else [obj]
         self._format_data_arrays_(
             obj, data_vars, categories, cf_names, attrs, locations, kwargs, rename, rename_args, is_dataset
         )
-=======
-        if is_dataset:  # dataset
-            data_vars = obj.values()
-        else:
-            data_vars = [obj]
-        for da in data_vars:
-            if da.name in self.excluded_names:
-                continue
-            for cat in categories:
-                cf_name = cf_names.get(da.name) if cf_names else None
-                if cf_name and cf_name not in self[cat]:
-                    continue
-                new_name = self[cat].format_dataarray(
-                    da,
-                    cf_name=cf_name,
-                    attrs=(attrs if isinstance(attrs, bool) else attrs.get(da.name)),
-                    # format_coords=False,
-                    loc=locations.get(da.name),
-                    **kwargs,
-                )
-                if new_name:
-                    break
-            else:
-                new_name = None
-            if rename and new_name:
-                if is_dataset:
-                    rename_args[da.name] = new_name
-                else:
-                    da.name = new_name
->>>>>>> a2cdb4c7
 
         # Format coordinates
         if format_coords:
-<<<<<<< HEAD
             self._format_coordinates_(obj, cf_names, attrs, locations, kwargs, rename, rename_args)
-=======
-            # for cname, cda in list(obj.coords.items()):
-            for cname in _list_xr_names_(obj, data_vars=False, dims=False):
-                if cname in self.excluded_names:
-                    continue
-                cda = obj.coords[cname]
-                new_coord_name = self.coords.format_dataarray(
-                    cda,
-                    cf_name=(cf_names.get(cname) if isinstance(cf_names, dict) else None),
-                    attrs=(attrs if isinstance(attrs, bool) else attrs.get(cname, True)),
-                    # related=obj,
-                    # format_coords=False,
-                    # loc=loc, add_loc_to_name=add_loc_to_coord_names,
-                    loc=locations.get(cda.name),
-                    # rename_dim=False,
-                    **kwargs,
-                )
-                if rename and new_coord_name:
-                    rename_args[cda.name] = new_coord_name
->>>>>>> a2cdb4c7
 
         # Apply renaming
         obj = self._apply_renames_(obj, rename_args, rename_dims, locations, specialize, rename)
@@ -2197,10 +2137,7 @@
         get="obj",
         single=True,
         categories=None,
-<<<<<<< HEAD
         within=None,
-=======
->>>>>>> a2cdb4c7
         errors="warn",
     ):
         """Search for a dataarray with data_vars and/or coords
@@ -2243,10 +2180,7 @@
                 loc=loc,
                 get=get,
                 single=single,
-<<<<<<< HEAD
                 within=within,
-=======
->>>>>>> a2cdb4c7
                 errors="ignore",
             )
             if res is None:
@@ -2802,17 +2736,7 @@
 
     @ERRORS.format_method_docstring
     def search(
-<<<<<<< HEAD
         self, obj, cf_name=None, loc=None, get="obj", single=True, within=None, errors="raise"
-=======
-        self,
-        obj,
-        cf_name=None,
-        loc=None,
-        get="obj",
-        single=True,
-        errors="raise",
->>>>>>> a2cdb4c7
     ):
         """Search for a data_var or coord that maches given or any specs
 
@@ -3509,41 +3433,12 @@
         found = []
         out = None
         for dim in obj.dims:
-<<<<<<< HEAD
             match, dim_out = self._match_dimension_(obj, dim, cf_name, dim_type, loc, cf_arg)
             if match is not None:
                 found.append(match)
             # Track last dim_out for fallback
             if dim_out is not None:
                 out = dim_out
-=======
-            # Filter-out by loc
-            pname, ploc = self.sglocator.parse_attr("name", dim)
-            ploc = self.sglocator.parse_loc_arg(ploc)
-            if loc is not None and loc != ploc:
-                continue
-
-            # From generic name
-            if dim in obj.coords:
-                this_cf_name = self.match(obj.coords[dim])
-            else:
-                this_cf_name = self.match_from_name(dim)
-            if cf_name:
-                if this_cf_name == cf_name:
-                    found.append(dim)
-                    continue
-                if dim_type is None:  # keep searching if dim_type is not None
-                    continue
-
-            # From dimension type
-            this_dim_type = self.get_dim_type(dim, obj=obj)
-            out = {"dim": dim, "type": this_dim_type, "cf_name": this_cf_name}
-            if this_dim_type and this_dim_type == dim_type:
-                if cf_arg:
-                    found.append(dim)
-                else:
-                    found.append(out)
->>>>>>> a2cdb4c7
 
         # Not found but only 1d and no dim_type specified
         if not found and len(obj.dims) == 1 and not cf_arg and out is not None:
