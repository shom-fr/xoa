#!/usr/bin/env python3
# -*- coding: utf-8 -*-
"""
Miscellaneaous low level utilities
"""
# Copyright 2020-2021 Shom
#
# Licensed under the Apache License, Version 2.0 (the "License");
# you may not use this file except in compliance with the License.
# You may obtain a copy of the License at
#
#     http://www.apache.org/licenses/LICENSE-2.0
#
# Unless required by applicable law or agreed to in writing, software
# distributed under the License is distributed on an "AS IS" BASIS,
# WITHOUT WARRANTIES OR CONDITIONS OF ANY KIND, either express or implied.
# See the License for the specific language governing permissions and
# limitations under the License.
<<<<<<< HEAD


=======
>>>>>>> 9cb4950c

import types
from enum import IntEnum, EnumMeta

from .__init__ import XoaError

import numpy as np


class XEnumMeta(EnumMeta):
    """Exented version ofnum meta-class

    This version supports:

    - :meth:`__contains__` (``in``) with strings
    - a better :meth:`__str__` (``str()``) method
    - a :meth:`get_rst` methods and :attr`str` and
      :attr:`rst_with_links` properties.

    Example
    -------
    .. ipython:: python

        @suppress
        from xoa.misc import XEnumMeta
        from enum import IntEnum

        class regrid_methods(IntEnum, metaclass=XEnumMeta):
            linear = 1
            bilinear = 1
            nearest = 0
            cellave = -1

        regrid_methods
        'linear' in regrid_methods
        'xxx' in regrid_methods
        1 in regrid_methods
        str(regrid_methods)
        regrid_methods.get_rst(with_links=True, link_module="xoa.tutu")
        regrid_methods.rst

    """
    default = None

    # def __call__(cls, value=None, *args, **kwargs):
    #     if value is None:
    #         return next(iter(cls))
    #     return super().__call__(value, *args, **kwargs)

    def __contains__(cls, value):
        if isinstance(value, str):
            return value in list(cls._member_map_.keys())
        return super().__call__(value)

    def _get_groups_(cls):
        groups = {}
        for name, number in cls._member_map_.items():
            groups.setdefault(number, []).append(name)
        return groups

    def _get_choices_(cls, es=""):
        choices = []
        for number, names in cls._get_groups_().items():
            cc = [f"{number:d}"] + [f'"{name}"' for name in names]
            choices.append(es + "|".join(cc) + es)
        return choices

    def __str__(cls):
        return ", ".join(cls._get_choices_())

    def __repr__(cls):
        return f"{cls.__name__}: {cls}"

    def get_rst(cls, with_links=False, link_module=None):
        if with_links:
            choices = []
            prefix = ((link_module+".") if link_module else "")
            prefix += cls.__name__ + "."
            for number, names in cls._get_groups_().items():
                number = int(number)
                attr = names[0]
                choice = "|".join([f"{number:d}"] +
                                  [f'"{name}"' for name in names])
                choices.append(f":attr:`{choice}<{prefix}{attr}>`")
            return ", ".join(choices)
        else:
            return ", ".join(cls._get_choices_("``"))

    @property
    def rst(cls):
        return cls.get_rst()

    @property
    def rst_with_links(cls):
        return cls.get_rst(with_links=True)


class DefaultEnumMeta(XEnumMeta):
    """Enum meta-class that support default value and None

    When the item is not provided or equal to ``None``, the first
    declared item is returned

    Inspired from: https://stackoverflow.com/questions/44867597/is-there-a-way-to-specify-a-default-value-for-python-enums

    Example
    -------
    .. ipython:: python

        @suppress
        from xoa.misc import DefaultEnumMeta
        from enum import IntEnum

        class regrid_methods(IntEnum, metaclass=DefaultEnumMeta):
            linear = 1
            bilinear = 1
            nearest = 0
            cellave = -1

        regrid_methods() # default method
        regrid_methods(None) # default method
        regrid_methods(1)
        regrid_methods[None] # default method
        regrid_methods['linear']
        regrid_methods['cellave']

    """
    default = None

    def __call__(cls, value=None, *args, **kwargs):
        if value is None:
            return next(iter(cls))
        return super().__call__(value, *args, **kwargs)

    def __getitem__(cls, name):
        if name is None:
            return next(iter(cls))
        if not isinstance(name, str):
            return cls(name)
        return cls._member_map_[name]


class IntEnumChoices(IntEnum):

    def __str__(self):
        return self.name


class Choices(object):
    """Choice management for a function or method parameter

    Parameters
    ----------
    choices: dict, list
        Allowed choices. When a dict, values are considered as the
        description of choices.
    case_insensitive: bool
        Wether the treatment of string type choice should be case
        sensitive or not.
    parameter: None, str
        Parameter name, which defaults to the lower case class name
    description: str
        Short description of the parameter.
    """

    def __init__(self, choices, case_insensitive=True, parameter=None,
                 description="Choices"):
        self._ci = case_insensitive
        self._docs = {}
        if isinstance(choices, dict):
            self._choices = []
            for value, doc in choices.items():
                value = self._reformat_value_(value)
                self._docs[value] = doc
                self._choices.append(value)
        else:
            self._choices = [self._reformat_value_(value) for value in choices]
        self._parameter = (self.__class__.__name__.lower()
                           if parameter is None else parameter)
        self._description = description

    @property
    def choices(self):
        return self._choices

    def _reformat_value_(self, value):
        if self._ci and isinstance(value, str):
            return value.lower()
        return value

    def __getitem__(self, choice):
        choice = self._reformat_value_(choice)
        if choice not in self._choices:
            desc = self._description if self._description else 'choice'
            raise XoaError(f"Invalid choice for \"{desc}\": {choice}. "
                           f"Please choose one of: {self}")
        return choice

    def __str__(self):
        return ", ".join(self._choices)

    def to_docstring(self, indent=4):
        """Convert to numpy-like docstring

        Parameters
        ----------
        indent: str, int
            Base indentation. Integers are multiplied by a space char.

        Return
        ------
        str
            Docstring of this parameter
        """
        indent = (" " * indent) if isinstance(indent, int) else indent
        pindent = indent + 4 * " "
        types = "{" + ", ".join([repr(c) for c in self.choices]) + "}"
        rst = f"{indent}{self._parameter}: {types}\n"
        if self._description:
            rst += f"{pindent}{self._description}\n"
        if self._docs:
            rst += "\n"
            for choice, doc in self._docs.items():
                rst += f"{pindent}- ``{choice}``: {doc}\n"
            rst += "\n"
        return rst

    def format_function_docstring(self, func):
        func.__doc__ = func.__doc__.format(
            **{self._parameter: self.to_docstring(4)})
        return func

    def format_method_docstring(self, func):
        func.__doc__ = func.__doc__.format(
            **{self._parameter: self.to_docstring(8)})
        return func


ERRORS = Choices({"ignore": "silently ignore",
                  "warn": "emit a warning",
                  "raise": "raise an exception"},
                 parameter="errors",
                 description="In case of errors"
                 )


def get_axis_slices(ndim, axis, **kwargs):
    """Get standard slices for an axis of a ndim array

    Parameters
    ----------
    ndim:
        The number of dimensions. It can also be
        a tuple (like an array shape) or an array.
    axis:
        Index of the axis.

    Return
    ------
    A dictionary of tuples of slices. All tuples have a
        length of ndim, and can be used has a slice for the array
        (see exedges =ample).

        - ``"all"``: Select everything.
        - ``"first"``/``"last"``: First and last.
        - ``"firstp1"``: Second element.
        - ``"firstp2"``: Third element.
        - ``"lastm1"``: Element before the last one.
        - ``"lastm2"``: Second element before the last one.
        - ``"firsts"``: All but the last.
        - ``"lasts"``: All but the first.
        - ``"firstsm1"``: All but the last two.
        - ``"lastsp1"``: All but the first two.
        - ``"mid"``: All but the first and last.

    Example
    -------
    .. ipython:: python

        @suppress
        import numpy as np, pprint
        @suppress
        from xoa.misc import get_axis_slices

        var = np.arange(2*5*4).reshape(2, 5, 4)
        pprint.pprint(get_axis_slices(var, axis=1))
    """
    if not isinstance(ndim, int):
        ndim = np.ndim(ndim)
    sel = [slice(None)]*ndim
    selmid = list(sel)
    selmid[axis] = slice(1, -1)
    selmid = tuple(selmid)
    sellasts = list(sel)
    sellasts[axis] = slice(1, None)
    sellasts = tuple(sellasts)
    selfirsts = list(sel)
    selfirsts[axis] = slice(0, -1)
    selfirsts = tuple(selfirsts)
    sellastsp1 = list(sel)
    sellastsp1[axis] = slice(2, None)
    sellastsp1 = tuple(sellastsp1)
    selfirstsm1 = list(sel)
    selfirstsm1[axis] = slice(0, -2)
    selfirstsm1 = tuple(selfirstsm1)
    sellast = list(sel)
    sellast[axis] = -1
    sellast = tuple(sellast)
    selfirst = list(sel)
    selfirst[axis] = 0
    selfirst = tuple(selfirst)
    sellastm1 = list(sel)
    sellastm1[axis] = -2
    sellastm1 = tuple(sellastm1)
    sellastm2 = list(sel)
    sellastm2[axis] = -3
    sellastm2 = tuple(sellastm2)
    selfirstp1 = list(sel)
    selfirstp1[axis] = 1
    selfirstp1 = tuple(selfirstp1)
    selfirstp2 = list(sel)
    selfirstp2[axis] = 2
    selfirstp2 = tuple(selfirstp2)
    if kwargs:
        for key, val in kwargs.items():
            if isinstance(val, (list, tuple)):
                val = slice(*val)
            ksel = list(sel)
            ksel[axis] = val
            kwargs[key] = ksel
    return dict(all=sel, mid=selmid, lasts=sellasts, firsts=selfirsts,
                lastsp1=sellastsp1, firstsm1=selfirstsm1,
                last=sellast, first=selfirst, lastm1=sellastm1,
                firstp1=selfirstp1,
                lastm2=sellastm2, firstp2=selfirstp2, **kwargs)


def is_iterable(obj, nostr=True, nogen=True):
    """Check if an object is iterable or not

    Parameters
    ----------
    obj:
        Object to check

    Return
    ------
    bool
    """

    if not nogen and isinstance(obj, types.GeneratorType):
        return True
    if not (hasattr(obj, "__len__") and callable(obj.__len__)):
        return False
    if nostr:
        return not isinstance(obj, str)
    return True


def dict_check_defaults(dd, **defaults):
    """Check that a dictionary has some default values

    Parameters
    ----------
    dd: dict
        Dictionary to check
    **defs: dict
        Dictionary of default values

    Example
    -------
    .. ipython:: python

        @suppress
        from xoa.misc import dict_check_defaults

        dd = dict(color='blue')
        dict_check_defaults(dd, color='red', size=10)
    """
    if defaults is None:
        defaults = {}
    for item in defaults.items():
        dd.setdefault(*item)
    return dd


def dict_filter(
    kwargs,
    filters,
    defaults=None,
    copy=False,
    short=False,
    keep=False,
    **kwadd,
):
    """Filter out kwargs (typically extra calling keywords)

    Parameters
    ----------
    kwargs:
        Dictionnary to filter.
    filters:
        Single or list of prefixes.
    defaults:
        dictionnary of default values for output fictionnary.
    copy:
        Simply copy items, do not remove them from kwargs.
    short:
        Allow prefixes to not end with ``"_"``.
    keep:
        Keep prefix filter in output keys.

    Example
    -------
    .. ipython:: python

        @suppress
        from xoa.misc import dict_filter
        kwargs = {'basemap':'f', 'basemap_fillcontinents':True, 'quiet':False,'basemap_plot':False}
        dict_filter(kwargs,'basemap', defaults=dict(drawcoastlines=True,plot=True), good=True)
        kwargs

    Return
    ------
    dict
    """

    if isinstance(filters, str):
        filters = [filters]
    if copy:
        kwread = kwargs.get
    else:
        kwread = kwargs.pop

    # Set initial items
    kwout = {}
    for filter_ in filters:
        if not filter_.endswith("_") and filter_ in kwargs:
            if isinstance(kwargs[filter_], dict):
                kwout.update(kwread(filter_))
            else:
                kwout[filter_] = kwread(filter_)
        if not short and not filter_.endswith("_"):
            filter_ += "_"
        for att, val in list(kwargs.items()):
            if att.startswith(filter_) and att != filter_:
                if keep:
                    kwout[att] = kwread(att)
                else:
                    kwout[att[len(filter_):]] = kwread(att)

    # Add some items
    kwout.update(kwadd)

    # Set some default values
    if defaults is not None:
        for att, val in defaults.items():
            kwout.setdefault(att, val)
    return kwout


def dict_merge(*dd, mergesubdicts=True, mergelists=False, mergetuples=False,
               uniquify=False, skipnones=True, overwriteempty=False, cls=None,
               **kwargs):
    """Merge dictionaries

    First dictionaries have priority over next

    Parameters
    ----------
    dd:
        Argument are interpreted as dictionary to merge.
        Those who are not dictionaries are skipped.
    mergesubdicts: optional
        Also merge dictionary items
        (like in a tree).
    mergetuples: optional
        Also merge tuple items.
    mergelists: optional
        Also merge list items.
    uniquify: optional
        Uniquify lists and tuples.
    skipnones: optional
        Skip Nones.
    overwriteempty: optional
        Overwrite value that does are not True when converted to bool.
    cls: optional
        Class to use. Default to the first class found in arguments
        that is not a :class:`dict`, else defaults to :class:`dict`.

    Example
    -------
    .. ipython:: python

        @suppress
        from xoa.misc import dict_merge
        d1 = dict(a=3, b=5, e=[1, 2])
        d2 = dict(a=5, c=7, e=[3, 4])
        print(dict_merge(d1, d2, mergelists=True))

    """
    # Options
    dd = [_f for _f in dd if _f]

    # Get the class
    if cls is None:
        cls = dict
        for d in dd:
            if d.__class__ is not dict:
                cls = d.__class__
                break

    # Init
    from configobj import Section, ConfigObj

    if cls is Section:
        for d in dd:
            if isinstance(d, Section):
                break
        else:
            raise XoaError("Can't initialise Section for merging")
        outd = Section(d.parent, d.depth, d.main, name=d.name)
    else:
        outd = cls()
    kwargs.update(
        mergesubdicts=mergesubdicts,
        mergelists=mergelists,
        mergetuples=mergetuples,
        uniquify=uniquify,
        skipnones=skipnones,
        overwriteempty=overwriteempty,
        cls=cls)

    # Loop
    for d in dd:
        if not isinstance(d, dict):
            continue

        # Content
        for key, val in d.items():
            if skipnones and val is None:
                continue
            # Not set so we set
            if key not in outd or (overwriteempty and is_empty(outd[key])):
                outd[key] = val
            # Merge subdict
            elif (
                mergesubdicts
                and isinstance(outd[key], dict)
                and isinstance(val, dict)
            ):
                outd[key] = dict_merge(outd[key], val, **kwargs)
            # Merge lists
            elif (
                mergelists
                and isinstance(outd[key], list)
                and isinstance(val, list)
            ):
                outd[key] += val
                if uniquify:
                    outd[key] = gunique(list(outd[key]))
            # Merge tuples
            elif (
                mergetuples
                and isinstance(outd[key], tuple)
                and isinstance(val, tuple)
            ):
                outd[key] += val
                if uniquify:
                    outd[key] = tuple(gunique(outd[key]))

    # Comments for ConfigObj instances
    if cls is ConfigObj:
        if not outd.initial_comment and hasattr(d, "initial_comment"):
            outd.initial_comment = d.initial_comment
        if not outd.final_comment and hasattr(d, "final_comment"):
            outd.final_comment = d.final_comment
        if hasattr(d, "inline_comments") and d.inline_comments:
            outd.inline_comments = dict_merge(
                outd.inline_comments, d.inline_comments, overwriteempty=True
            )

    return outd


def is_empty(x):
    """Check if empty"""
    try:
        return not bool(x)
    except Exception:
        return False


def match_string(ss, checks, ignorecase=True, transform=None):
    """Check that a string verify a check list that consists of
    a list of either strings or callables

    Parameters
    ----------
    ss: str
    checks: str, callable, list of {str or callable}
    ignorecase: bool
    transform: callable

    Example
    -------
    .. ipython:: python

        @suppress
        from xoa.misc import match_string
        import re
        match_string('sst', 'sst')
        match_string('sst', [re.compile(r'ss.$').match])

    Return
    ------
    True
    """
    # Nothing
    if not ss or not checks:
        return False

    # Setup
    ss = ss.strip()
    if ignorecase:
        ss = ss.lower()
    if not is_iterable(checks, nogen=False):
        checks = [checks]
    checks = [x for x in checks if x is not None]

    # Callables
    sss = []
    for check in checks:
        if callable(transform) and not callable(check):
            check = transform(check)
        if callable(check) and check(ss):
            return True
        if isinstance(check, str):
            sss.append(check)

    # Strings
    sss = [s.strip() for s in sss]
    if ignorecase:
        sss = [s.lower() for s in sss]
    return ss in sss


def match_attrs(obj, checks, ignorecase=True, transform=None):
    """Check that at least one of the attributes matches check list

    Parameters
    ----------
    obj: object
    checks: dict
        A dictionary of (attribute name, checklist), checklist being an
        iterable as accepted by :func:`match_string`.
    """
    if obj is None or checks is None:
        return False
    for attname, attchecks in checks.items():
        if hasattr(obj, attname) and match_string(
            getattr(obj, attname),
            attchecks,
            ignorecase=ignorecase,
            transform=transform,
        ):
            return True
    return False


def gunique(seq):
    """Create a generator that yields unique item whlist presrving the order

    Parameters
    ----------
    seq: sequence

    Yields
    ------
    item

    Example
    -------
    .. ipython:: python

        @suppress
        from xoa.misc import gunique
        print(list(gunique([1, 6, 1, 8])))
    """
    seen = set()
    seen_add = seen.add
    for x in seq:
        if not (x in seen or seen_add(x)):
            yield x


class ArgList(object):
    """Utility to always manage arguments as list and return results as input

    Examples
    --------
    .. ipython:: python

        @suppress
        from xoa.misc import ArgList

        # Scalar
        a = 'a'
        al = ArgList(a)
        al.get() # input for function as tuple
        al.put(['aa']) # output as input

        # Iterable
        a = ('a','b')
        al = ArgList(a)
        al.get()
        al.put(['aa'])

    """

    def __init__(self, argsi):
        self.single = not isinstance(argsi, list)
        self.argsi = argsi

    def get(self):
        return [self.argsi] if self.single else self.argsi

    def put(self, argso):
        so = not isinstance(argso, list)
        if (so and self.single) or (not so and not self.single):
            return argso
        if so and not self.single:
            return [argso]
        return argso[0]


class ArgTuple(object):
    """Utility to always manage arguments as tuple and return results as input

    Examples
    --------
    .. ipython:: python

        @suppress
        from xoa.misc import ArgTuple

        # Scalar
        a = 'a'
        al = ArgTuple(a)
        al.get() # input for function as tuple
        al.put(('aa',)) # output as input

        # Iterable
        a = ('a','b')
        al = ArgTuple(a)
        al.get()
        al.put(('aa',))

    """

    def __init__(self, argsi):
        self.single = not isinstance(argsi, tuple)
        self.argsi = argsi

    def get(self):
        return (self.argsi,) if self.single else self.argsi

    def put(self, argso):
        so = not isinstance(argso, tuple)
        if (so and self.single) or (not so and not self.single):
            return argso
        if so and not self.single:
            return (argso,)
        return argso[0]<|MERGE_RESOLUTION|>--- conflicted
+++ resolved
@@ -16,11 +16,6 @@
 # WITHOUT WARRANTIES OR CONDITIONS OF ANY KIND, either express or implied.
 # See the License for the specific language governing permissions and
 # limitations under the License.
-<<<<<<< HEAD
-
-
-=======
->>>>>>> 9cb4950c
 
 import types
 from enum import IntEnum, EnumMeta
