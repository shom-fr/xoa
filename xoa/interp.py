--- conflicted
+++ resolved
@@ -4,6 +4,7 @@
 The numerical inputs and outputs of all these routines are of scalar
 or numpy.ndarray type.
 """
+
 # Copyright 2020-2024 Shom
 #
 # Licensed under the Apache License, Version 2.0 (the "License");
@@ -86,7 +87,9 @@
             # Gap check
             if (
                 drop_na
-                and (np.isnan(yi[ixiy, iyi + 1]) or np.isnan(vari[ixi, iyi + 1]))
+                and (
+                    np.isnan(yi[ixiy, iyi + 1]) or np.isnan(vari[ixi, iyi + 1])
+                )
                 and (maxgap == 0 or gap < maxgap)
             ):
                 gap += 1
@@ -117,7 +120,10 @@
             gap = 0
 
         # Extrapolation with nearest
-        if extrap in ("bottom", "both") and yo[ixoy, iyomin] < yi[ixiy, iyimin]:
+        if (
+            extrap in ("bottom", "both")
+            and yo[ixoy, iyomin] < yi[ixiy, iyimin]
+        ):
             for iyo in range(iyomin, iyomax + 1):
                 if yo[ixoy, iyo] >= yi[ixiy, iyimin]:
                     varo[ix, :iyo] = vari[ixi, iyimin]
@@ -185,7 +191,9 @@
             # Gap check
             if (
                 drop_na
-                and (np.isnan(yi[ixiy, iyi + 1]) or np.isnan(vari[ixi, iyi + 1]))
+                and (
+                    np.isnan(yi[ixiy, iyi + 1]) or np.isnan(vari[ixi, iyi + 1])
+                )
                 and (maxgap == 0 or gap < maxgap)
             ):
                 gap += 1
@@ -209,33 +217,28 @@
 
                 # Interpolation
                 elif dy0 > 0.0 or dy1 > 0.0:
-                    varo[ix, iyo] = (vari[ixi, iyi0] * dy1 + vari[ixi, iyi1] * dy0) / (dy0 + dy1)
+                    varo[ix, iyo] = (
+                        vari[ixi, iyi0] * dy1 + vari[ixi, iyi1] * dy0
+                    ) / (dy0 + dy1)
 
             gap = 0
 
         # Extrapolation with nearest
-        if extrap in ("bottom", "both") and yo[ixoy, iyomin] < yi[ixiy, iyimin]:
+        if (
+            extrap in ("bottom", "both")
+            and yo[ixoy, iyomin] < yi[ixiy, iyimin]
+        ):
             for iyo in range(iyomin, iyomax + 1):
-<<<<<<< HEAD
                 if yo[ixoy, iyo] < yi[ixiy, iyimin]:
                     varo[ix, iyo] = vari[ixi, iyimin]
                 else:
                     break
-                    
+
         if extrap in ("top", "both") and yo[ixoy, iyomax] > yi[ixiy, iyimax]:
             for iyo in range(iyomax, iyomin - 1, -1):  # Loop backwards
                 if yo[ixoy, iyo] > yi[ixiy, iyimax]:
                     varo[ix, iyo] = vari[ixi, iyimax]
                 else:
-=======
-                if yo[ixoy, iyo] >= yi[ixiy, iyimin]:
-                    varo[ix, :iyo] = vari[ixi, iyimin]
-                    break
-        if extrap in ("top", "both") and yo[ixoy, iyomax] > yi[ixiy, iyimax]:
-            for iyo in range(iyomin, iyomax + 1):
-                if yo[ixoy, iyo] > yi[ixiy, iyimax]:
-                    varo[ix, iyo:] = vari[ixi, iyimax]
->>>>>>> 6c672e6e
                     break
 
     return varo
@@ -295,7 +298,9 @@
             # Gap check
             if (
                 drop_na
-                and (np.isnan(yi[ixiy, iyi + 1]) or np.isnan(vari[ixi, iyi + 1]))
+                and (
+                    np.isnan(yi[ixiy, iyi + 1]) or np.isnan(vari[ixi, iyi + 1])
+                )
                 and (maxgap == 0 or gap < maxgap)
             ):
                 gap += 1
@@ -341,7 +346,9 @@
                         vc1 = vari[ixi, iyi2]
 
                     # Interpolation
-                    varo[ix, iyo] = vc1 - vari[ixi, iyi1] - vc0 + vari[ixi, iyi0]
+                    varo[ix, iyo] = (
+                        vc1 - vari[ixi, iyi1] - vc0 + vari[ixi, iyi0]
+                    )
                     varo[ix, iyo] = mu**3 * varo[ix, iyo] + mu**2 * (
                         vc0 - vari[ixi, iyi0] - varo[ix, iyo]
                     )
@@ -351,7 +358,10 @@
             gap = 0
 
         # Extrapolation with nearest
-        if extrap in ("bottom", "both") and yo[ixoy, iyomin] < yi[ixiy, iyimin]:
+        if (
+            extrap in ("bottom", "both")
+            and yo[ixoy, iyomin] < yi[ixiy, iyimin]
+        ):
             for iyo in range(iyomin, iyomax + 1):
                 if yo[ixoy, iyo] >= yi[ixiy, iyimin]:
                     varo[ix, :iyo] = vari[ixi, iyimin]
@@ -366,7 +376,17 @@
 
 
 @numba.njit(parallel=False, cache=NOT_CI)
-def hermit1d(vari, yi, yo, eshapes, extrap="no", bias=0.0, tension=0.0, drop_na=False, maxgap=0):
+def hermit1d(
+    vari,
+    yi,
+    yo,
+    eshapes,
+    extrap="no",
+    bias=0.0,
+    tension=0.0,
+    drop_na=False,
+    maxgap=0,
+):
     """Hermitian interp. of nD data along an axis with varying coordinates
 
     Warning
@@ -421,7 +441,9 @@
             # Gap check
             if (
                 drop_na
-                and (np.isnan(yi[ixiy, iyi + 1]) or np.isnan(vari[ixi, iyi + 1]))
+                and (
+                    np.isnan(yi[ixiy, iyi + 1]) or np.isnan(vari[ixi, iyi + 1])
+                )
                 and (maxgap == 0 or gap < maxgap)
             ):
                 gap += 1
@@ -474,19 +496,34 @@
                     a3 = -2 * mu**3 + 3 * mu**2
                     varo[ix, iyo] = a0 * vari[ixi, iyi0]
                     varo[ix, iyo] += a1 * (
-                        (vari[ixi, iyi0] - vc0) * (1 + bias) * (1 - tension) / 2
-                        + (vari[ixi, iyi1] - vari[ixi, iyi0]) * (1 - bias) * (1 - tension) / 2
+                        (vari[ixi, iyi0] - vc0)
+                        * (1 + bias)
+                        * (1 - tension)
+                        / 2
+                        + (vari[ixi, iyi1] - vari[ixi, iyi0])
+                        * (1 - bias)
+                        * (1 - tension)
+                        / 2
                     )
                     varo[ix, iyo] += a2 * (
-                        (vari[ixi, iyi1] - vari[ixi, iyi0]) * (1 + bias) * (1 - tension) / 2
-                        + (vc1 - vari[ixi, iyi1]) * (1 - bias) * (1 - tension) / 2
+                        (vari[ixi, iyi1] - vari[ixi, iyi0])
+                        * (1 + bias)
+                        * (1 - tension)
+                        / 2
+                        + (vc1 - vari[ixi, iyi1])
+                        * (1 - bias)
+                        * (1 - tension)
+                        / 2
                     )
                     varo[ix, iyo] += a3 * vari[ixi, iyi1]
 
             gap = 0
 
         # Extrapolation with nearest
-        if extrap in ("bottom", "both") and yo[ixoy, iyomin] < yi[ixiy, iyimin]:
+        if (
+            extrap in ("bottom", "both")
+            and yo[ixoy, iyomin] < yi[ixiy, iyimin]
+        ):
             for iyo in range(iyomin, iyomax + 1):
                 if yo[ixoy, iyo] >= yi[ixiy, iyimin]:
                     varo[ix, :iyo] = vari[ixi, iyimin]
@@ -533,7 +570,16 @@
 
 
 @numba.njit(parallel=False, cache=NOT_CI)
-def cellave1d(vari, yib, yob, eshapes, extrap="no", conserv=False, drop_na=False, maxgap=0):
+def cellave1d(
+    vari,
+    yib,
+    yob,
+    eshapes,
+    extrap="no",
+    conserv=False,
+    drop_na=False,
+    maxgap=0,
+):
     """Cell average regrid. of nD data along an axis with varying coordinates
 
     Warning
@@ -592,7 +638,11 @@
                 yib1 = yib[ixiy, iyi + 1]
 
                 # Extrapolation
-                if (extrap == "bellow" or extrap == "both") and iyi == 0 and yib0 > yob[ixoy, iyo]:
+                if (
+                    (extrap == "bellow" or extrap == "both")
+                    and iyi == 0
+                    and yib0 > yob[ixoy, iyo]
+                ):
                     yib0 = yob[ixoy, iyo]
                 if (
                     (extrap == "above" or extrap == "both")
@@ -609,7 +659,9 @@
                     continue
 
                 # Contribution of intersection
-                dyio = min(yib1, yob[ixoy, iyo + 1]) - max(yib0, yob[ixoy, iyo])
+                dyio = min(yib1, yob[ixoy, iyo + 1]) - max(
+                    yib0, yob[ixoy, iyo]
+                )
                 if conserv and yib0 != yib1:
                     dyio = dyio / (yob[ixoy, iyo + 1] - yob[ixoy, iyo])
                 if not np.isnan(vari[ixi, iyi]):
@@ -892,7 +944,9 @@
     curved = nyix != 1
 
     # Verifications
-    assert not curved or (nxi == nxiy and nyi == nyix), "linear4dto1: Invalid curved dimensions"
+    assert not curved or (
+        nxi == nxiy and nyi == nyix
+    ), "linear4dto1: Invalid curved dimensions"
     assert nxiz == 1 or nxiz == nxi, "grid2locs: Invalid nxiz dimension"
     assert nyiz == 1 or nyiz == nyi, "grid2locs: Invalid nyiz dimension"
     assert ntiz == 1 or ntiz == nti, "grid2locs: Invalid ntiz dimension"
@@ -979,8 +1033,8 @@
 
         # - Z
         c = np.zeros(nexz)
-        k = np.zeros(nexz, 'l')
-        npk = np.zeros(nexz, 'l')
+        k = np.zeros(nexz, "l")
+        npk = np.zeros(nexz, "l")
         if nzi == 1:
             k[:] = 0
             c[:] = 0.0
@@ -1040,7 +1094,9 @@
                         c[ie] = 0.0
                         npk[ie] = 1
                     else:
-                        c[ie] = (zo[io] - zi[ie, k[ie]]) / (zi[ie, k[ie] + 1] - zi[ie, k[ie]])
+                        c[ie] = (zo[io] - zi[ie, k[ie]]) / (
+                            zi[ie, k[ie] + 1] - zi[ie, k[ie]]
+                        )
                         npk[ie] = 2
 
         # Interpolate
@@ -1058,11 +1114,16 @@
                         for jj in range(npj):
                             for ii in range(npi):
                                 vo[ie % nex, io] = vo[ie % nex, io] + vi[
-                                    ie % nex, l + ll, k[ie % nexz] + kk, j + jj, i + ii
+                                    ie % nex,
+                                    l + ll,
+                                    k[ie % nexz] + kk,
+                                    j + jj,
+                                    i + ii,
                                 ] * ((1 - a) * (1 - ii) + a * ii) * (
                                     (1 - b) * (1 - jj) + b * jj
                                 ) * (
-                                    (1 - c[ie % nexz]) * (1 - kk) + c[ie % nexz] * kk
+                                    (1 - c[ie % nexz]) * (1 - kk)
+                                    + c[ie % nexz] * kk
                                 ) * (
                                     (1 - d) * (1 - ll) + d * ll
                                 )
@@ -1071,7 +1132,15 @@
 
 
 @numba.guvectorize(
-    [(numba.float64[:], numba.float64[:], numba.float64[:], numba.boolean, numba.float64[:])],
+    [
+        (
+            numba.float64[:],
+            numba.float64[:],
+            numba.float64[:],
+            numba.boolean,
+            numba.float64[:],
+        )
+    ],
     "(nz),(nz),(),()->()",
 )
 def isoslice(var, values, isoval, reverse, isovar):
@@ -1119,6 +1188,6 @@
             if values[i + istep] == values[i]:
                 isovar[0] = values[i]
             else:
-                isovar[0] = var[i + istep] + (isoval[0] - values[i + istep]) * (
-                    var[i] - var[i + istep]
-                ) / (values[i] - values[i + istep])+                isovar[0] = var[i + istep] + (
+                    isoval[0] - values[i + istep]
+                ) * (var[i] - var[i + istep]) / (values[i] - values[i + istep])